--- conflicted
+++ resolved
@@ -2,21 +2,10 @@
 
 
 def main():
-    # Old stuff
-    # data = investpy.get_stock_financial_summary(stock='GME', country='United States')
-<<<<<<< HEAD
-=======
-    data = investpy.get_stock_financials(stock='AAPL', country='United States', finacials_type='BAL')
->>>>>>> 7e0da10d
+    data = investpy.get_stock_financial_summary(stock='GME', country='United States')
+    # data = investpy.get_stock_financials(stock='AAPL', country='United States', finacials_type='BAL')
 
-    # Potential second presentable
-    # data = investpy.get_stock_financials(stock='AAPL', country='United States', finacials_type='BAL', period='quarterly')
-    # print(data)
-
-    # First presentable
-    tester = investpy.get_stock_historical_data(stock='GME', country='United States')
-    print(tester)
-
+    print(data)
 
 if __name__ == '__main__':
     main()
