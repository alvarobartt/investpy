# Copyright 2018-2021 Alvaro Bartolome, alvarobartt @ GitHub
# See LICENSE for details.

from datetime import datetime, date, timedelta
import pytz

from random import randint

import json
import pandas as pd

import pkg_resources

import requests
from unidecode import unidecode
from lxml.html import fromstring

from .utils import constant as cst
from .utils.extra import random_user_agent
from .utils.data import Data

from .data.stocks_data import stocks_as_df, stocks_as_list, stocks_as_dict
from .data.stocks_data import stock_countries_as_list


def get_stocks(country=None):
    """
    This function retrieves all the stock data stored in `stocks.csv` file, which previously was
    retrieved from Investing.com. Since the resulting object is a matrix of data, the stock data is properly
    structured in rows and columns, where columns are the stock data attribute names. Additionally, country
    filtering can be specified, which will make this function return not all the stored stock data, but just
    the stock data of the stocks from the introduced country.

    Args:
        country (:obj:`str`, optional): name of the country to retrieve all its available stocks from.

    Returns:
        :obj:`pandas.DataFrame` - stocks_df:
            The resulting :obj:`pandas.DataFrame` contains all the stock data from the introduced country if specified,
            or from every country if None was specified, as indexed in Investing.com from the information previously
            retrieved by investpy and stored on a csv file.

            So on, the resulting :obj:`pandas.DataFrame` will look like::

                country | name | full name | isin | currency | symbol
                --------|------|-----------|------|----------|--------
                xxxxxxx | xxxx | xxxxxxxxx | xxxx | xxxxxxxx | xxxxxx

    Raises:
        ValueError: raised whenever any of the introduced arguments is not valid.
        FileNotFoundError: raised if `stocks.csv` file was not found.
        IOError: raised when `stocks.csv` file is missing or empty.

    """

    return stocks_as_df(country)


def get_stocks_list(country=None):
    """
    This function retrieves all the stock symbols stored in `stocks.csv` file, which contains all the
    data from the stocks as previously retrieved from Investing.com. So on, this function will just return
    the stock symbols which will be one of the input parameters when it comes to stock data retrieval functions
    from investpy. Additionally, note that the country filtering can be applied, which is really useful since
    this function just returns the symbols and in stock data retrieval functions both the symbol and the country
    must be specified and they must match.

    Args:
        country (:obj:`str`, optional): name of the country to retrieve all its available stocks from.

    Returns:
        :obj:`list` - stocks_list:
            The resulting :obj:`list` contains the all the stock symbols from the introduced country if specified,
            or from every country if None was specified, as indexed in Investing.com from the information previously
            retrieved by investpy and stored on a csv file.

            In case the information was successfully retrieved, the :obj:`list` of stock symbols will look like::

                stocks_list = ['TS', 'APBR', 'GGAL', 'TXAR', 'PAMP', ...]

    Raises:
        ValueError: raised whenever any of the introduced arguments is not valid.
        FileNotFoundError: raised if `stocks.csv` file was not found.
        IOError: raised when `stocks.csv` file is missing or empty.
    
    """

    return stocks_as_list(country)


def get_stocks_dict(country=None, columns=None, as_json=False):
    """
    This function retrieves all the stock information stored in the `stocks.csv` file and formats it as a
    Python dictionary which contains the same information as the file, but every row is a :obj:`dict` and
    all of them are contained in a :obj:`list`. Note that the dictionary structure is the same one as the
    JSON structure. Some optional paramaters can be specified such as the country, columns or as_json, which
    are a filtering by country so not to return all the stocks but just the ones from the introduced country,
    the column names that want to be retrieved in case of needing just some columns to avoid unnecessary information
    load, and whether the information wants to be returned as a JSON object or as a dictionary; respectively.

    Args:
        country (:obj:`str`, optional): name of the country to retrieve all its available stocks from.
        columns (:obj:`list`, optional):column names of the stock data to retrieve, can be: <country, name, full_name, isin, currency, symbol>
        as_json (:obj:`bool`, optional): if True the returned data will be a :obj:`json` object, if False, a :obj:`list` of :obj:`dict`.

    Returns:
        :obj:`list` of :obj:`dict` OR :obj:`json` - stocks_dict:
            The resulting :obj:`list` of :obj:`dict` contains the retrieved data from every stock as indexed in Investing.com from
            the information previously retrieved by investpy and stored on a csv file.

            In case the information was successfully retrieved, the :obj:`list` of :obj:`dict` will look like::

                stocks_dict = {
                    'country': country,
                    'name': name,
                    'full_name': full_name,
                    'isin': isin,
                    'currency': currency,
                    'symbol': symbol,
                }

    Raises:
        ValueError: raised whenever any of the introduced arguments is not valid.
        FileNotFoundError: raised if `stocks.csv` file was not found.
        IOError: raised when `stocks.csv` file is missing or empty.

    """

    return stocks_as_dict(country=country, columns=columns, as_json=as_json)


def get_stock_countries():
    """
    This function returns a listing with all the available countries from where stocks can be retrieved, so to
    let the user know which of them are available, since the parameter country is mandatory in every stock retrieval
    function.

    Returns:
        :obj:`list` - countries:
            The resulting :obj:`list` contains all the available countries with stocks as indexed in Investing.com
    
    """

    return list(cst.STOCK_COUNTRIES.keys())


def get_stock_recent_data(stock, country, as_json=False, order='ascending', interval='Daily'):
    """
    This function retrieves recent historical data from the introduced stock from Investing.com. So on, the recent data
    of the introduced stock from the specified country will be retrieved and returned as a :obj:`pandas.DataFrame` if
    the parameters are valid and the request to Investing.com succeeds. Note that additionally some optional parameters
    can be specified: as_json and order, which let the user decide if the data is going to be returned as a
    :obj:`json` or not, and if the historical data is going to be ordered ascending or descending (where the index is the 
    date), respectively.

    Args:
        stock (:obj:`str`): symbol of the stock to retrieve recent historical data from.
        country (:obj:`str`): name of the country from where the stock is.
        as_json (:obj:`bool`, optional):
            to determine the format of the output data, either a :obj:`pandas.DataFrame` if False and a :obj:`json` if True.
        order (:obj:`str`, optional): to define the order of the retrieved data which can either be ascending or descending.
        interval (:obj:`str`, optional):
            value to define the historical data interval to retrieve, by default `Daily`, but it can also be `Weekly` or `Monthly`.

    Returns:
        :obj:`pandas.DataFrame` or :obj:`json`:
            The function can return either a :obj:`pandas.DataFrame` or a :obj:`json` object, containing the retrieved
            recent data of the specified stock from the specified country. So on, the resulting dataframe contains the
            open, high, low, close and volume values for the selected stock on market days and the currency in which those
            values are presented.

            The resulting recent data, in case that the default parameters were applied, will look like::

                Date || Open | High | Low | Close | Volume | Currency 
                -----||------|------|-----|-------|--------|----------
                xxxx || xxxx | xxxx | xxx | xxxxx | xxxxxx | xxxxxxxx 

            but in case that as_json parameter was defined as True, then the output will be::

                {
                    name: name,
                    recent: [
                        {
                            date: 'dd/mm/yyyy',
                            open: x,
                            high: x,
                            low: x,
                            close: x,
                            volume: x,
                            currency: x
                        },
                        ...
                    ]
                }

    Raises:
        ValueError: raised whenever any of the introduced arguments is not valid or errored.
        IOError: raised if stocks object/file was not found or unable to retrieve.
        RuntimeError: raised if the introduced stock/country was not found or did not match any of the existing ones.
        ConnectionError: raised if connection to Investing.com could not be established.
        IndexError: raised if stock recent data was unavailable or not found in Investing.com.

    Examples:
        >>> data = investpy.get_stock_recent_data(stock='bbva', country='spain')
        >>> data.head()
                     Open   High    Low  Close    Volume Currency
        Date
        2019-08-13  4.263  4.395  4.230  4.353  27250000      EUR
        2019-08-14  4.322  4.325  4.215  4.244  36890000      EUR
        2019-08-15  4.281  4.298  4.187  4.234  21340000      EUR
        2019-08-16  4.234  4.375  4.208  4.365  46080000      EUR
        2019-08-19  4.396  4.425  4.269  4.269  18950000      EUR

    """

    if not stock:
        raise ValueError("ERR#0013: stock parameter is mandatory and must be a valid stock symbol.")

    if not isinstance(stock, str):
        raise ValueError("ERR#0027: stock argument needs to be a str.")

    if country is None:
        raise ValueError("ERR#0039: country can not be None, it should be a str.")

    if country is not None and not isinstance(country, str):
        raise ValueError("ERR#0025: specified country value not valid.")

    if not isinstance(as_json, bool):
        raise ValueError("ERR#0002: as_json argument can just be True or False, bool type.")

    if order not in ['ascending', 'asc', 'descending', 'desc']:
        raise ValueError("ERR#0003: order argument can just be ascending (asc) or descending (desc), str type.")

    if not interval:
        raise ValueError("ERR#0073: interval value should be a str type and it can just be either 'Daily', 'Weekly' or 'Monthly'.")

    if not isinstance(interval, str):
        raise ValueError("ERR#0073: interval value should be a str type and it can just be either 'Daily', 'Weekly' or 'Monthly'.")

    interval = interval.lower()

    if interval not in ['daily', 'weekly', 'monthly']:
        raise ValueError("ERR#0073: interval value should be a str type and it can just be either 'Daily', 'Weekly' or 'Monthly'.")

    resource_package = 'investpy'
    resource_path = '/'.join((('resources', 'stocks.csv')))
    if pkg_resources.resource_exists(resource_package, resource_path):
        stocks = pd.read_csv(pkg_resources.resource_filename(resource_package, resource_path), keep_default_na=False)
    else:
        raise FileNotFoundError("ERR#0056: stocks file not found or errored.")

    if stocks is None:
        raise IOError("ERR#0001: stocks object not found or unable to retrieve.")

    country = unidecode(country.strip().lower())

    if country not in get_stock_countries():
        raise RuntimeError("ERR#0034: country " + country.lower() + " not found, check if it is correct.")

    stocks = stocks[stocks['country'] == country]

    stock = unidecode(stock.strip().lower())

    if stock not in list(stocks['symbol'].str.lower()):
        raise RuntimeError("ERR#0018: stock " + stock + " not found, check if it is correct.")

    symbol = stocks.loc[(stocks['symbol'].str.lower() == stock).idxmax(), 'symbol']
    id_ = stocks.loc[(stocks['symbol'].str.lower() == stock).idxmax(), 'id']
    name = stocks.loc[(stocks['symbol'].str.lower() == stock).idxmax(), 'name']

    stock_currency = stocks.loc[(stocks['symbol'].str.lower() == stock).idxmax(), 'currency']

    header = symbol + ' Historical Data'

    params = {
        "curr_id": id_,
        "smlID": str(randint(1000000, 99999999)),
        "header": header,
        "interval_sec": interval.capitalize(),
        "sort_col": "date",
        "sort_ord": "DESC",
        "action": "historical_data"
    }

    head = {
        "User-Agent": random_user_agent(),
        "X-Requested-With": "XMLHttpRequest",
        "Accept": "text/html",
        "Accept-Encoding": "gzip, deflate, br",
        "Connection": "keep-alive",
    }

    url = "https://www.investing.com/instruments/HistoricalDataAjax"

    req = requests.post(url, headers=head, data=params)

    if req.status_code != 200:
        raise ConnectionError("ERR#0015: error " + str(req.status_code) + ", try again later.")

    root_ = fromstring(req.text)
    path_ = root_.xpath(".//table[@id='curr_table']/tbody/tr")
    
    result = list()

    if path_:
        for elements_ in path_:
            if elements_.xpath(".//td")[0].text_content() == 'No results found':
                raise IndexError("ERR#0007: stock information unavailable or not found.")

            info = []

            for nested_ in elements_.xpath(".//td"):
                info.append(nested_.get('data-real-value'))

            stock_date = datetime.strptime(str(datetime.fromtimestamp(int(info[0]), tz=pytz.timezone('GMT')).date()), '%Y-%m-%d')
            
            stock_close = float(info[1].replace(',', ''))
            stock_open = float(info[2].replace(',', ''))
            stock_high = float(info[3].replace(',', ''))
            stock_low = float(info[4].replace(',', ''))

            stock_volume = int(info[5])

            result.insert(len(result),
                          Data(stock_date, stock_open, stock_high, stock_low,
                               stock_close, stock_volume, stock_currency, None))

        if order in ['ascending', 'asc']:
            result = result[::-1]
        elif order in ['descending', 'desc']:
            result = result

        if as_json is True:
            json_ = {
                'name': name,
                'recent':
                    [value.stock_as_json() for value in result]
            }

            return json.dumps(json_, sort_keys=False)
        elif as_json is False:
            df = pd.DataFrame.from_records([value.stock_to_dict() for value in result])
            df.set_index('Date', inplace=True)

            return df
    else:
        raise RuntimeError("ERR#0004: data retrieval error while scraping.")


def get_stock_historical_data(stock, country, from_date='31/12/1969', to_date=(str(datetime.now().day)+"/"+str(datetime.now().month)+"/"+str(datetime.now().year)), as_json=False, order='ascending', interval='Daily'):
    """
    This function retrieves historical data from the introduced stock from Investing.com. So on, the historical data
    of the introduced stock from the specified country in the specified date range will be retrieved and returned as
    a :obj:`pandas.DataFrame` if the parameters are valid and the request to Investing.com succeeds. Note that additionally
    some optional parameters can be specified: as_json and order, which let the user decide if the data is going to
    be returned as a :obj:`json` or not, and if the historical data is going to be ordered ascending or descending (where the
    index is the date), respectively.

    Args:
        stock (:obj:`str`): symbol of the stock to retrieve historical data from.
        country (:obj:`str`): name of the country from where the stock is.
        from_date (:obj:`str`): date formatted as `dd/mm/yyyy`, since when data is going to be retrieved.
        to_date (:obj:`str`): date formatted as `dd/mm/yyyy`, until when data is going to be retrieved.
        as_json (:obj:`bool`, optional):
            to determine the format of the output data, either a :obj:`pandas.DataFrame` if False and a :obj:`json` if True.
        order (:obj:`str`, optional): to define the order of the retrieved data which can either be ascending or descending.
        interval (:obj:`str`, optional):
            value to define the historical data interval to retrieve, by default `Daily`, but it can also be `Weekly` or `Monthly`.

    Returns:
        :obj:`pandas.DataFrame` or :obj:`json`:
            The function can return either a :obj:`pandas.DataFrame` or a :obj:`json` object, containing the retrieved
            historical data of the specified stock from the specified country. So on, the resulting dataframe contains the
            open, high, low, close and volume values for the selected stock on market days and the currency in which those
            values are presented.

            The returned data is case we use default arguments will look like::

                Date || Open | High | Low | Close | Volume | Currency 
                -----||------|------|-----|-------|--------|----------
                xxxx || xxxx | xxxx | xxx | xxxxx | xxxxxx | xxxxxxxx 

            but if we define `as_json=True`, then the output will be::

                {
                    name: name,
                    historical: [
                        {
                            date: 'dd/mm/yyyy',
                            open: x,
                            high: x,
                            low: x,
                            close: x,
                            volume: x,
                            currency: x
                        },
                        ...
                    ]
                }

    Raises:
        ValueError: raised whenever any of the introduced arguments is not valid or errored.
        IOError: raised if stocks object/file was not found or unable to retrieve.
        RuntimeError: raised if the introduced stock/country was not found or did not match any of the existing ones.
        ConnectionError: raised if connection to Investing.com could not be established.
        IndexError: raised if stock historical data was unavailable or not found in Investing.com.

    Examples:
        >>> data = investpy.get_stock_historical_data(stock='bbva', country='spain', from_date='01/01/2010', to_date='01/01/2019')
        >>> data.head()
                     Open   High    Low  Close  Volume Currency
        Date
        2010-01-04  12.73  12.96  12.73  12.96       0      EUR
        2010-01-05  13.00  13.11  12.97  13.09       0      EUR
        2010-01-06  13.03  13.17  13.02  13.12       0      EUR
        2010-01-07  13.02  13.11  12.93  13.05       0      EUR
        2010-01-08  13.12  13.22  13.04  13.18       0      EUR

    """

    if not stock:
        raise ValueError("ERR#0013: stock parameter is mandatory and must be a valid stock symbol.")

    if not isinstance(stock, str):
        raise ValueError("ERR#0027: stock argument needs to be a str.")

    if country is None:
        raise ValueError("ERR#0039: country can not be None, it should be a str.")

    if country is not None and not isinstance(country, str):
        raise ValueError("ERR#0025: specified country value not valid.")

    if not isinstance(as_json, bool):
        raise ValueError("ERR#0002: as_json argument can just be True or False, bool type.")

    if order not in ['ascending', 'asc', 'descending', 'desc']:
        raise ValueError("ERR#0003: order argument can just be ascending (asc) or descending (desc), str type.")

    if not interval:
        raise ValueError("ERR#0073: interval value should be a str type and it can just be either 'Daily', 'Weekly' or 'Monthly'.")

    if not isinstance(interval, str):
        raise ValueError("ERR#0073: interval value should be a str type and it can just be either 'Daily', 'Weekly' or 'Monthly'.")

    interval = interval.lower()

    if interval not in ['daily', 'weekly', 'monthly']:
        raise ValueError("ERR#0073: interval value should be a str type and it can just be either 'Daily', 'Weekly' or 'Monthly'.")

    try:
        datetime.strptime(from_date, '%d/%m/%Y')
    except ValueError:
        raise ValueError("ERR#0011: incorrect from_date date format, it should be 'dd/mm/yyyy'.")

    try:
        datetime.strptime(to_date, '%d/%m/%Y')
    except ValueError:
        raise ValueError("ERR#0012: incorrect to_date format, it should be 'dd/mm/yyyy'.")

    start_date = datetime.strptime(from_date, '%d/%m/%Y')
    end_date = datetime.strptime(to_date, '%d/%m/%Y')

    if start_date >= end_date:
        raise ValueError("ERR#0032: to_date should be greater than from_date, both formatted as 'dd/mm/yyyy'.")

    date_interval = {
        'intervals': [],
    }

    flag = True

    while flag is True:
        diff = end_date.year - start_date.year

        if diff > 19:
            obj = {
                'start': start_date.strftime('%m/%d/%Y'),
                'end': start_date.replace(year=start_date.year + 19).strftime('%m/%d/%Y'),
            }

            date_interval['intervals'].append(obj)

            start_date = start_date.replace(year=start_date.year + 19) + timedelta(days=1)
        else:
            obj = {
                'start': start_date.strftime('%m/%d/%Y'),
                'end': end_date.strftime('%m/%d/%Y'),
            }

            date_interval['intervals'].append(obj)

            flag = False

    interval_limit = len(date_interval['intervals'])
    interval_counter = 0

    data_flag = False

    resource_package = 'investpy'
    resource_path = '/'.join((('resources', 'stocks.csv')))
    if pkg_resources.resource_exists(resource_package, resource_path):
        stocks = pd.read_csv(pkg_resources.resource_filename(resource_package, resource_path), keep_default_na=False)
    else:
        raise FileNotFoundError("ERR#0056: stocks file not found or errored.")

    if stocks is None:
        raise IOError("ERR#0001: stocks object not found or unable to retrieve.")

    country = unidecode(country.strip().lower())

    if country not in get_stock_countries():
        raise RuntimeError("ERR#0034: country " + country.lower() + " not found, check if it is correct.")

    stocks = stocks[stocks['country'] == country]

    stock = unidecode(stock.strip().lower())

    if stock not in list(stocks['symbol'].str.lower()):
        raise RuntimeError("ERR#0018: stock " + stock + " not found, check if it is correct.")

    symbol = stocks.loc[(stocks['symbol'].str.lower() == stock).idxmax(), 'symbol']
    id_ = stocks.loc[(stocks['symbol'].str.lower() == stock).idxmax(), 'id']
    name = stocks.loc[(stocks['symbol'].str.lower() == stock).idxmax(), 'name']

    stock_currency = stocks.loc[(stocks['symbol'].str.lower() == stock).idxmax(), 'currency']

    final = list()

    header = symbol + ' Historical Data'

    for index in range(len(date_interval['intervals'])):
        interval_counter += 1

        params = {
            "curr_id": id_,
            "smlID": str(randint(1000000, 99999999)),
            "header": header,
            "st_date": date_interval['intervals'][index]['start'],
            "end_date": date_interval['intervals'][index]['end'],
            "interval_sec": interval.capitalize(),
            "sort_col": "date",
            "sort_ord": "DESC",
            "action": "historical_data"
        }

        head = {
            "User-Agent": random_user_agent(),
            "X-Requested-With": "XMLHttpRequest",
            "Accept": "text/html",
            "Accept-Encoding": "gzip, deflate, br",
            "Connection": "keep-alive",
        }

        url = "https://www.investing.com/instruments/HistoricalDataAjax"

        req = requests.post(url, headers=head, data=params)

        if req.status_code != 200:
            raise ConnectionError("ERR#0015: error " + str(req.status_code) + ", try again later.")

        if not req.text:
            continue

        root_ = fromstring(req.text)
        path_ = root_.xpath(".//table[@id='curr_table']/tbody/tr")

        result = list()

        if path_:
            for elements_ in path_:
                if elements_.xpath(".//td")[0].text_content() == 'No results found':
                    if interval_counter < interval_limit:
                        data_flag = False
                    else:
                        raise IndexError("ERR#0007: stock information unavailable or not found.")
                else:
                    data_flag = True
                
                info = []
            
                for nested_ in elements_.xpath(".//td"):
                    info.append(nested_.get('data-real-value'))

                if data_flag is True:
                    stock_date = datetime.strptime(str(datetime.fromtimestamp(int(info[0]), tz=pytz.timezone('GMT')).date()), '%Y-%m-%d')
                    
                    stock_close = float(info[1].replace(',', ''))
                    stock_open = float(info[2].replace(',', ''))
                    stock_high = float(info[3].replace(',', ''))
                    stock_low = float(info[4].replace(',', ''))

                    stock_volume = int(info[5])

                    result.insert(len(result),
                                  Data(stock_date, stock_open, stock_high, stock_low,
                                       stock_close, stock_volume, stock_currency, None))

            if data_flag is True:
                if order in ['ascending', 'asc']:
                    result = result[::-1]
                elif order in ['descending', 'desc']:
                    result = result

                if as_json is True:
                    json_list = [value.stock_as_json() for value in result]
                    
                    final.append(json_list)
                elif as_json is False:
                    df = pd.DataFrame.from_records([value.stock_to_dict() for value in result])
                    df.set_index('Date', inplace=True)

                    final.append(df)

        else:
            raise RuntimeError("ERR#0004: data retrieval error while scraping.")

    if order in ['descending', 'desc']:
        final.reverse()

    if as_json is True:
        json_ = {
            'name': name,
            'historical': [value for json_list in final for value in json_list]
        }
        return json.dumps(json_, sort_keys=False)
    elif as_json is False:
        return pd.concat(final)


def get_stock_company_profile(stock, country='spain', language='english'):
    """
    This function retrieves the company profile of a stock company in the specified language. This
    function is really useful if NLP techniques want to be applied to stocks, since the company profile
    is a short description of what the company does and since it is written by the company, it can give
    the user an overview on what does the company do. The company profile can be retrieved either in english
    or in spanish, the only thing that changes is the source from where the data is retrieved, but the
    resulting object will be the same. Note that this functionalliy as described in the docs is just supported
    for spanish stocks currently, so on, if any other stock from any other country is introduced as parameter,
    the function will raise an exception.

    Note:
        Currently just the spanish company profile can be retrieved from spanish stocks, so if you try to
        retrieve it in spanish for any other country, this function will raise a ValueError exception.

    Args:
        stock (:obj:`str`): symbol of the stock to retrieve its company profile from.
        country (:obj:`str`): name of the country from where the stock is.
        language (:obj:`str`, optional): language in which the company profile is going to be retrieved, can either be english or spanish.

    Returns:
        :obj:`dict` - company_profile:
            The resulting :obj:`dict` contains the retrieved company profile from the selected source depending
            on the specified language in the function parameters, which can be either Investing.com (english)
            or Bolsa de Madrid (spanish); and the URL from where it was retrieved, so to have both the source
            and the description of the company_profile.

            So the resulting :obj:`dict` should look like::

                company_profile = {
                    url: 'https://www.investing.com/equities/bbva-company-profile',
                    desc: 'Banco Bilbao Vizcaya Argentaria, S.A. (BBVA) is a ...'
                }

    Raises:
        ValueError: raised whenever any of the introduced arguments is not valid or errored.
        FileNotFound: raised if the `stocks.csv` file was not found or unable to retrieve.
        IOError: raised if stocks object/file was not found or unable to retrieve.
        RuntimeError: raised if the introduced stock/country was not found or did not match any of the existing ones.
        ConnectionError: raised if connection to Investing.com could not be established.

    Examples:
        >>> company_profile = investpy.get_stock_company_profile(stock='bbva', country='spain', language='english')
        >>> company_profile
        company_profile = {
            url: 'https://www.investing.com/equities/bbva-company-profile',
            desc: 'Banco Bilbao Vizcaya Argentaria, S.A. (BBVA) is a ...'
        }

    """

    available_sources = {
        'english': 'Investing',
        'en': 'Investing',
        'spanish': 'Bolsa de Madrid',
        'es': 'Bolsa de Madrid',
    }

    if not stock:
        raise ValueError("ERR#0013: stock parameter is mandatory and must be a valid stock symbol.")

    if not isinstance(stock, str):
        raise ValueError("ERR#0027: stock argument needs to be a str.")

    if country is None:
        raise ValueError("ERR#0039: country can not be None, it should be a str.")

    if country is not None and not isinstance(country, str):
        raise ValueError("ERR#0025: specified country value not valid.")

    language = unidecode(language.strip().lower())

    if language not in available_sources.keys():
        raise ValueError("ERR#0014: the specified language is not valid, it can just be either spanish (es) or english (en).")

    country = unidecode(country.strip().lower())

    if country not in get_stock_countries():
        raise RuntimeError("ERR#0034: country " + country + " not found, check if it is correct.")

    if country != 'spain' and language == 'spanish':
        raise ValueError("ERR#0127: currently spanish company description is just available for spanish stocks.")

    selected_source = available_sources[language]

    resource_package = 'investpy'
    resource_path = '/'.join((('resources', 'stocks.csv')))
    if pkg_resources.resource_exists(resource_package, resource_path):
        stocks = pd.read_csv(pkg_resources.resource_filename(resource_package, resource_path), keep_default_na=False)
    else:
        raise FileNotFoundError("ERR#0056: stocks file not found or errored.")

    if stocks is None:
        raise IOError("ERR#0001: stocks object not found or unable to retrieve.")

    stocks = stocks[stocks['country'] == country]

    stock = unidecode(stock.strip().lower())

    if stock not in list(stocks['symbol'].str.lower()):
        raise RuntimeError("ERR#0018: stock " + stock + " not found, check if it is correct.")

    company_profile = {
        'url': None,
        'desc': None
    }

    if selected_source == 'Bolsa de Madrid':
        isin = stocks.loc[(stocks['symbol'].str.lower() == stock).idxmax(), 'isin']

        url = "http://www.bolsamadrid.es/esp/aspx/Empresas/FichaValor.aspx?ISIN=" + isin

        company_profile['url'] = url

        head = {
            "User-Agent": random_user_agent(),
            "X-Requested-With": "XMLHttpRequest",
            "Accept": "text/html",
            "Accept-Encoding": "gzip, deflate, br",
            "Connection": "keep-alive",
        }

        req = requests.get(url, headers=head)

        if req.status_code != 200:
            raise ConnectionError("ERR#0015: error " + str(req.status_code) + ", try again later.")

        root_ = fromstring(req.text)

        path_ = root_.xpath(".//td[contains(@class, 'Perfil')]/p")

        if path_:
            text = list()
            for element_ in path_:
                if not element_.xpath(".//a"):
                    text.append(element_.text_content())

            text = ''.join(text)

            company_profile['desc'] = ' '.join(text.replace('\n', ' ').replace('\xa0', ' ').split())

        return company_profile
        
    elif selected_source == 'Investing':
        tag = stocks.loc[(stocks['symbol'].str.lower() == stock).idxmax(), 'tag']

        url = "https://www.investing.com/equities/" + tag + "-company-profile"

        company_profile['url'] = url

        head = {
            "User-Agent": random_user_agent(),
            "X-Requested-With": "XMLHttpRequest",
            "Accept": "text/html",
            "Accept-Encoding": "gzip, deflate, br",
            "Connection": "keep-alive",
        }

        req = requests.get(url, headers=head)

        if req.status_code != 200:
            raise ConnectionError("ERR#0015: error " + str(req.status_code) + ", try again later.")

        root_ = fromstring(req.text)

        path_ = root_.xpath(".//*[@id=\"profile-fullStory-showhide\"]")

        if path_:
            company_profile['desc'] = str(path_[0].text_content())

        return company_profile


def get_stock_dividends(stock, country):
    """
    This function retrieves the stock dividends from the introduced stocks, which are token rewards paid to
    the shareholders for their investment in a company's stock/equity. Dividends data include date of the
    dividend, dividend value, type, payment date and yield. This information is really useful when it comes
    to creating portfolios.

    Args:
        stock (:obj:`str`): symbol of the stock to retrieve its dividends from.
        country (:obj:`country`): name of the country from where the stock is from.

    Returns:
        :obj:`pandas.DataFrame` - stock_dividends:
            Returns a :obj:`pandas.DataFrame` containing the retrieved information of stock dividends for every stock
            symbol introduced as parameter.

            So on, the resulting :obj:`pandas.DataFrame` will look like::

                         Date  Dividend                    Type Payment Date  Yield
                0  2019-10-11    0.2600  trailing_twelve_months   2019-10-15  5,67%
                1  2019-04-08    0.2600  trailing_twelve_months   2019-04-10  5,53%
                2  2018-06-11    0.3839  trailing_twelve_months   2018-06-13  3,96%
                3  2018-04-06    0.2400  trailing_twelve_months   2018-04-10  4,41%
                4  2017-10-06    0.3786  trailing_twelve_months   2017-10-10  4,45%

    """

    if not stock:
        raise ValueError("ERR#0013: stock parameter is mandatory and must be a valid stock symbol.")

    if not isinstance(stock, str):
        raise ValueError("ERR#0027: stock argument needs to be a str.")

    if country is None:
        raise ValueError("ERR#0039: country can not be None, it should be a str.")

    if country is not None and not isinstance(country, str):
        raise ValueError("ERR#0025: specified country value not valid.")

    resource_package = 'investpy'
    resource_path = '/'.join((('resources', 'stocks.csv')))
    if pkg_resources.resource_exists(resource_package, resource_path):
        stocks = pd.read_csv(pkg_resources.resource_filename(resource_package, resource_path), keep_default_na=False)
    else:
        raise FileNotFoundError("ERR#0056: stocks file not found or errored.")

    if stocks is None:
        raise IOError("ERR#0001: stocks object not found or unable to retrieve.")

    country = unidecode(country.strip().lower())

    if country not in get_stock_countries():
        raise RuntimeError("ERR#0034: country " + country.lower() + " not found, check if it is correct.")

    stocks = stocks[stocks['country'] == country]

    stock = unidecode(stock.strip().lower())

    if stock not in list(stocks['symbol'].str.lower()):
        raise RuntimeError("ERR#0018: stock " + stock + " not found, check if it is correct.")

    tag_ = stocks.loc[(stocks['symbol'].str.lower() == stock).idxmax(), 'tag']

    headers = {
        "User-Agent": random_user_agent(),
        "X-Requested-With": "XMLHttpRequest",
        "Accept": "text/html",
        "Accept-Encoding": "gzip, deflate, br",
        "Connection": "keep-alive",
    }

    url = 'https://www.investing.com/equities/' + str(tag_) + '-dividends'

    req = requests.get(url=url, headers=headers)

    if req.status_code != 200:
        raise ConnectionError("ERR#0015: error " + str(req.status_code) + ", try again later.")

    root_ = fromstring(req.text)
    path_ = root_.xpath(".//table[contains(@id, 'dividendsHistoryData')]")

    if path_:
        more_results_id = path_[0].get('id').replace('dividendsHistoryData', '')

        path_ = root_.xpath(".//table[@id='dividendsHistoryData" + str(more_results_id) + "']/tbody/tr")

        objs = list()

        type_values = {
            '1': 'monthly',
            '2': 'quarterly',
            '3': 'semi_annual',
            '4': 'annual',
            '5': 'trailing_twelve_months',
        }

        if path_:
            last_timestamp = path_[-1].get('event_timestamp')

            for elements_ in path_:
                dividend_date = dividend_value = dividend_type = dividend_payment_date = dividend_yield = None
                for element_ in elements_.xpath(".//td"):
                    if element_.get('class'):
                        if element_.get('class').__contains__('first'):
                            dividend_date = datetime.strptime(str(datetime.fromtimestamp(int(element_.get('data-value'))).date()), '%Y-%m-%d')
                            dividend_value = float(element_.getnext().text_content().replace(',', ''))
                        if element_.get('data-value') in type_values.keys():
                            dividend_type = type_values[element_.get('data-value')]
                            try:
                                value = int(element_.getnext().get('data-value'))
                                dividend_payment_date = datetime.strptime(str(datetime.fromtimestamp(value).date()), '%Y-%m-%d')
                            except:
                                dividend_payment_date = None
                            next_element_ = element_.getnext()
                            dividend_yield = next_element_.getnext().text_content()

                obj = {
                    'Date': dividend_date,
                    'Dividend': dividend_value,
                    'Type': dividend_type,
                    'Payment Date': dividend_payment_date,
                    'Yield': dividend_yield,
                }

                objs.append(obj)

            flag = True

            while flag is True:
                headers = {
                    "User-Agent": random_user_agent(),
                    "X-Requested-With": "XMLHttpRequest",
                    "Accept": "text/html",
                    "Accept-Encoding": "gzip, deflate, br",
                    "Connection": "keep-alive",
                }

                params = {
                    'pairID': int(more_results_id),
                    'last_timestamp': int(last_timestamp)
                }

                url = 'https://www.investing.com/equities/MoreDividendsHistory'

                req = requests.post(url=url, headers=headers, params=params)

                if req.status_code != 200:
                    raise ConnectionError("ERR#0015: error " + str(req.status_code) + ", try again later.")

                res = req.json()

                if res['hasMoreHistory'] is False:
                    flag = False

                if res['hasMoreHistory'] is None or not res['historyRows']:
                    break

                root_ = fromstring(res['historyRows'])
                path_ = root_.xpath(".//tr")

                if path_:
                    last_timestamp = path_[-1].get('event_timestamp')

                    for elements_ in path_:
                        dividend_date = dividend_value = dividend_type = dividend_payment_date = dividend_yield = None
                        for element_ in elements_.xpath(".//td"):
                            if element_.get('class'):
                                if element_.get('class').__contains__('first'):
                                    dividend_date = datetime.strptime(str(datetime.fromtimestamp(int(element_.get('data-value'))).date()), '%Y-%m-%d')
                                    dividend_value = float(element_.getnext().text_content().replace(',', ''))
                                if element_.get('data-value') in type_values.keys():
                                    dividend_type = type_values[element_.get('data-value')]
                                    try:
                                        value = int(element_.getnext().get('data-value'))
                                        dividend_payment_date = datetime.strptime(str(datetime.fromtimestamp(value).date()), '%Y-%m-%d')
                                    except:
                                        dividend_payment_date = None
                                    next_element_ = element_.getnext()
                                    dividend_yield = next_element_.getnext().text_content()
                        obj = {
                            'Date': dividend_date,
                            'Dividend': dividend_value,
                            'Type': dividend_type,
                            'Payment Date': dividend_payment_date,
                            'Yield': dividend_yield,
                        }

                        objs.append(obj)

        df = pd.DataFrame(objs)
        return df
    else:
        raise RuntimeError("ERR#0061: introduced stock has no dividend's data to display.")


def get_stock_information(stock, country, as_json=False):
    """
    This function retrieves fundamental financial information from the specified stock. The retrieved 
    information from the stock can be valuable as it is additional information that can be used combined 
    with OHLC values, so to determine financial insights from the company which holds the specified stock.

    Args:
        stock (:obj:`str`): symbol of the stock to retrieve its information from.
        country (:obj:`country`): name of the country from where the stock is from.
        as_json (:obj:`bool`, optional):
            optional argument to determine the format of the output data (:obj:`dict` or :obj:`json`).

    Returns:
        :obj:`pandas.DataFrame` or :obj:`dict`- stock_information:
            The resulting :obj:`pandas.DataFrame` contains the information fields retrieved from Investing.com
            from the specified stock ; it can also be returned as a :obj:`dict`, if argument `as_json=True`.

            If any of the information fields could not be retrieved, that field/s will be filled with
            None values. If the retrieval process succeeded, the resulting :obj:`dict` will look like::

                stock_information = {
                    "Stock Symbol": "AAPL",
                    "Prev. Close": 267.25,
                    "Todays Range": "263.45 - 268.25",
                    "Revenue": 260170000000.00003,
                    "Open": 267.27,
                    "52 wk Range": "142 - 268.25",
                    "EPS": 11.85,
                    "Volume": 23693550.0,
                    "Market Cap": 1173730000000.0,
                    "Dividend (Yield)": "3.08 (1.15%)",
                    "Average Vol. (3m)": 25609925.0,
                    "P/E Ratio": 22.29,
                    "Beta": 1.23,
                    "1-Year Change": "47.92%",
                    "Shares Outstanding": 4443236000.0,
                    "Next Earnings Date": "04/02/2020"
                }

    Raises:
        ValueError: raised if any of the introduced arguments is not valid or errored.
        FileNotFoundError: raised if `stocks.csv` file was not found or errored.
        IOError: raised if `stocks.csv` file is empty or errored.
        RuntimeError: raised if scraping process failed while running.
        ConnectionError: raised if the connection to Investing.com errored (did not return HTTP 200)

    """

    if not stock:
        raise ValueError("ERR#0013: stock parameter is mandatory and must be a valid stock symbol.")

    if not isinstance(stock, str):
        raise ValueError("ERR#0027: stock argument needs to be a str.")

    if country is None:
        raise ValueError("ERR#0039: country can not be None, it should be a str.")

    if country is not None and not isinstance(country, str):
        raise ValueError("ERR#0025: specified country value not valid.")

    if not isinstance(as_json, bool):
        raise ValueError("ERR#0002: as_json argument can just be True or False, bool type.")

    resource_package = 'investpy'
    resource_path = '/'.join((('resources', 'stocks.csv')))
    if pkg_resources.resource_exists(resource_package, resource_path):
        stocks = pd.read_csv(pkg_resources.resource_filename(resource_package, resource_path), keep_default_na=False)
    else:
        raise FileNotFoundError("ERR#0056: stocks file not found or errored.")

    if stocks is None:
        raise IOError("ERR#0001: stocks object not found or unable to retrieve.")

    country = unidecode(country.strip().lower())

    if country not in get_stock_countries():
        raise RuntimeError("ERR#0034: country " + country.lower() + " not found, check if it is correct.")

    stocks = stocks[stocks['country'] == country]

    stock = unidecode(stock.strip().lower())

    if stock not in list(stocks['symbol'].str.lower()):
        raise RuntimeError("ERR#0018: stock " + stock + " not found, check if it is correct.")

    tag = stocks.loc[(stocks['symbol'].str.lower() == stock.lower()).idxmax(), 'tag']
    stock = stocks.loc[(stocks['symbol'].str.lower() == stock.lower()).idxmax(), 'symbol']

    url = "https://www.investing.com/equities/" + tag

    head = {
        "User-Agent": random_user_agent(),
        "X-Requested-With": "XMLHttpRequest",
        "Accept": "text/html",
        "Accept-Encoding": "gzip, deflate, br",
        "Connection": "keep-alive",
    }

    req = requests.get(url, headers=head)

    if req.status_code != 200:
        raise ConnectionError("ERR#0015: error " + str(req.status_code) + ", try again later.")

    root_ = fromstring(req.text)
    path_ = root_.xpath("//div[contains(@class, 'overviewDataTable')]/div")

    result = pd.DataFrame(columns=['Stock Symbol', 'Prev. Close', 'Todays Range', 'Revenue', 'Open', '52 wk Range',
                                   'EPS', 'Volume', 'Market Cap', 'Dividend (Yield)', 'Average Vol. (3m)', 'P/E Ratio',
                                   'Beta', '1-Year Change', 'Shares Outstanding', 'Next Earnings Date'])
    result.at[0, 'Stock Symbol'] = stock

    if path_:
        for elements_ in path_:
            element = elements_.xpath(".//span[@class='float_lang_base_1']")[0]
            title_ = element.text_content()
            if title_ == "Day's Range":
                title_ = 'Todays Range'
            if title_ in result.columns.tolist():
                try:
                    result.at[0, title_] = float(element.getnext().text_content().replace(',', ''))
                    continue
                except:
                    pass
                try:
                    text = element.getnext().text_content().strip()
                    result.at[0, title_] = datetime.strptime(text, "%b %d, %Y").strftime("%d/%m/%Y")
                    continue
                except:
                    pass
                try:
                    value = element.getnext().text_content().strip()
                    if value.__contains__('B'):
                        value = float(value.replace('B', '').replace(',', '')) * 1e9
                    elif value.__contains__('T'):
                        value = float(value.replace('T', '').replace(',', '')) * 1e12
                    result.at[0, title_] = value
                    continue
                except:
                    pass

        result.replace({'N/A': None}, inplace=True)

        if as_json is True:
            json_ = result.iloc[0].to_dict()
            return json_
        elif as_json is False:
            return result
    else:
        raise RuntimeError("ERR#0004: data retrieval error while scraping.")


def get_stocks_overview(country, as_json=False, n_results=100):
    """
    This function retrieves an overview containing all the real time data available for the main stocks from a country,
    such as the names, symbols, current value, etc. as indexed in Investing.com. So on, the main usage of this
    function is to get an overview on the main stocks from a country, so to get a general view. Note that since 
    this function is retrieving a lot of information at once, by default just the overview of the Top 100 stocks 
    is being retrieved, but an additional parameter called n_results can be specified so to retrieve N results.

    Args:
        country (:obj:`str`): name of the country to retrieve the stocks overview from.
        as_json (:obj:`bool`, optional):
            optional argument to determine the format of the output data (:obj:`pandas.DataFrame` or :obj:`json`).
        n_results (:obj:`int`, optional): number of results to be displayed on the overview table (0-1000).

    Returns:
        :obj:`pandas.DataFrame` - stocks_overview:
            The resulting :obj:`pandas.DataFrame` contains all the data available in Investing.com of the main stocks
            from a country in order to get an overview of it.

            If the retrieval process succeeded, the resulting :obj:`pandas.DataFrame` should look like::

                country | name | symbol | last | high | low | change | change_percentage | turnover | currency
                --------|------|--------|------|------|-----|--------|-------------------|----------|----------
                xxxxxxx | xxxx | xxxxxx | xxxx | xxxx | xxx | xxxxxx | xxxxxxxxxxxxxxxxx | xxxxxxxx | xxxxxxxx
    
    Raises:
        ValueError: raised if any of the introduced arguments errored.
        FileNotFoundError: raised when `stocks.csv` file is missing.
        IOError: raised if data could not be retrieved due to file error.
        RuntimeError: 
            raised either if the introduced country does not match any of the listed ones or if no overview results could be 
            retrieved from Investing.com.
        ConnectionError: raised if GET requests does not return 200 status code.
    
    """

    if country is None:
        raise ValueError("ERR#0039: country can not be None, it should be a str.")

    if country is not None and not isinstance(country, str):
        raise ValueError("ERR#0025: specified country value not valid.")

    if not isinstance(as_json, bool):
        raise ValueError("ERR#0002: as_json argument can just be True or False, bool type.")

    if not isinstance(n_results, int):
        raise ValueError("ERR#0089: n_results argument should be an integer between 1 and 1000.")

    if 1 > n_results or n_results > 1000:
        raise ValueError("ERR#0089: n_results argument should be an integer between 1 and 1000.")

    resource_package = 'investpy'
    resource_path = '/'.join((('resources', 'stocks.csv')))
    if pkg_resources.resource_exists(resource_package, resource_path):
        stocks = pd.read_csv(pkg_resources.resource_filename(resource_package, resource_path), keep_default_na=False)
    else:
        raise FileNotFoundError("ERR#0056: stocks file not found or errored.")

    if stocks is None:
        raise IOError("ERR#0001: stocks object not found or unable to retrieve.")

    country = unidecode(country.strip().lower())

    if country not in get_stock_countries():
        raise RuntimeError('ERR#0025: specified country value is not valid.')

    stocks = stocks[stocks['country'] == country]

    head = {
        "User-Agent": random_user_agent(),
        "X-Requested-With": "XMLHttpRequest",
        "Accept": "text/html",
        "Accept-Encoding": "gzip, deflate, br",
        "Connection": "keep-alive",
    }

    params = {
        "noconstruct": "1",
        "smlID": cst.STOCK_COUNTRIES[country],
        "sid": "",
        "tabletype": "price",
        "index_id": 'all'
    }

    url = "https://www.investing.com/equities/StocksFilter"

    req = requests.get(url, params=params, headers=head)

    if req.status_code != 200:
        raise ConnectionError("ERR#0015: error " + str(req.status_code) + ", try again later.")

    root_ = fromstring(req.text)
    table = root_.xpath(".//table[@id='cross_rate_markets_stocks_1']/tbody/tr")

    results = list()

    if len(table) > 0:
        for row in table[:n_results]:
            id_ = row.get('id').replace('pair_', '')
            country_check = row.xpath(".//td[@class='flag']/span")[0].get('title').lower()

            if country_check == 'bosnia-herzegovina':
                country_check = 'bosnia'
            elif country_check == 'palestinian territory':
                country_check = 'palestine'
            elif country_check == 'united arab emirates':
                country_check = 'dubai'
            elif country_check == "cote d'ivoire":
                country_check = 'ivory coast'

            name = row.xpath(".//td[contains(@class, 'elp')]/a")[0].text_content().strip()

            pid = 'pid-' + id_

            last = row.xpath(".//td[@class='" + pid + "-last']")[0].text_content()
            high = row.xpath(".//td[@class='" + pid + "-high']")[0].text_content()
            low = row.xpath(".//td[@class='" + pid + "-low']")[0].text_content()

            pc = row.xpath(".//td[contains(@class, '" + pid + "-pc')]")[0].text_content()
            pcp = row.xpath(".//td[contains(@class, '" + pid + "-pcp')]")[0].text_content()

            turnover = row.xpath(".//td[contains(@class, '" + pid + "-turnover')]")[0].text_content()

            if turnover.__contains__('K'):
                turnover = float(turnover.replace('K', '').replace(',', '')) * 1e3
            elif turnover.__contains__('M'):
                turnover = float(turnover.replace('M', '').replace(',', '')) * 1e6
            elif turnover.__contains__('B'):
                turnover = float(turnover.replace('B', '').replace(',', '')) * 1e9

            data = {
                "country": country_check,
                "name": name,
                "symbol": stocks.loc[(stocks['name'] == name).idxmax(), 'symbol'],
                "last": float(last.replace(',', '')),
                "high": float(high.replace(',', '')),
                "low": float(low.replace(',', '')),
                "change": pc,
                "change_percentage": pcp,
                "turnover": int(turnover),
                "currency": stocks.loc[(stocks['name'] == name).idxmax(), 'currency']
            }

            results.append(data)
    else:
        raise RuntimeError("ERR#0092: no data found while retrieving the overview from Investing.com")

    df = pd.DataFrame(results)

    if as_json:
        return json.loads(df.to_json(orient='records'))
    else:
        return df


def get_stock_financial_summary(stock, country, summary_type='income_statement', period='annual'):
    """
    This function retrieves the financial summary of the introduced stock (by symbol) from the introduced
    country, based on the summary_type value this function returns a different type of financial summary, so
    that the output format of this function depends on its type. Additionally, the period of the retrieved
    financial summary type can be specified.

    Args:
        stock (:obj:`str`): symbol of the stock to retrieve its financial summary.
        country (:obj:`str`): name of the country from where the introduced stock symbol is.
        summary_type (:obj:`str`, optional):
            type of the financial summary table to retrieve, default value is `income_statement`, but all the 
            available types are: `income_statement`, `cash_flow_statement` and `balance_sheet`.
        period (:obj:`str`, optional):
            period range of the financial summary table to rertieve, detault value is `annual`, but all the 
            available periods are: `annual` and `quarterly`.

    Returns:
        :obj:`pandas.DataFrame` - financial_summary:
            The resulting :obj:`pandas.DataFrame` contains the table of the requested financial summary from the 
            introduced stock, so the fields/column names may vary, since it depends on the summary_type introduced.
            So on, the returned table will have the following format/structure::

                Date || Field 1 | Field 2 | ... | Field N 
                -----||---------|---------|-----|---------
                xxxx || xxxxxxx | xxxxxxx | xxx | xxxxxxx 
                
    Raises:
        ValueError: raised if any of the introduced parameters is not valid or errored.
        FileNotFoundError: raised if the stocks.csv file was not found.
        IOError: raised if the stocks.csv file could not be read.
        ConnectionError: raised if the connection to Investing.com errored or could not be established.
        RuntimeError: raised if any error occurred while running the function.

    Examples:
        >>> data = investpy.get_stock_financial_summary(stock='AAPL', country='United States', summary_type='income_statement', period='annual')
        >>> data.head()
                    Total Revenue  Gross Profit  Operating Income  Net Income
        Date                                                                 
        2019-09-28         260174         98392             63930       55256
        2018-09-29         265595        101839             70898       59531
        2017-09-30         229234         88186             61344       48351
        2016-09-24         215639         84263             60024       45687

    """

    if not stock:
        raise ValueError("ERR#0013: stock parameter is mandatory and must be a valid stock symbol.")

    if not isinstance(stock, str):
        raise ValueError("ERR#0027: stock argument needs to be a str.")

    if country is None:
        raise ValueError("ERR#0039: country can not be None, it should be a str.")

    if not isinstance(country, str):
        raise ValueError("ERR#0025: specified country value not valid.")

    if summary_type is None:
        raise ValueError("ERR#0132: summary_type can not be None, it should be a str.")

    if not isinstance(summary_type, str):
        raise ValueError("ERR#0133: summary_type value not valid.")

    summary_type = unidecode(summary_type.strip().lower())

    if summary_type not in cst.FINANCIAL_SUMMARY_TYPES.keys():
        raise ValueError("ERR#0134: introduced summary_type is not valid, since available values are: " + ', '.join(cst.FINANCIAL_SUMMARY_TYPES.keys()))

    if period is None:
        raise ValueError("ERR#0135: period can not be None, it should be a str.")

    if not isinstance(period, str):
        raise ValueError("ERR#0136: period value not valid.")

    period = unidecode(period.strip().lower())

    if period not in cst.FINANCIAL_SUMMARY_PERIODS.keys():
        raise ValueError("ERR#0137: introduced period is not valid, since available values are: " + ', '.join(cst.FINANCIAL_SUMMARY_PERIODS.keys()))

    resource_package = 'investpy'
    resource_path = '/'.join((('resources', 'stocks.csv')))
    if pkg_resources.resource_exists(resource_package, resource_path):
        stocks = pd.read_csv(pkg_resources.resource_filename(resource_package, resource_path), keep_default_na=False)
    else:
        raise FileNotFoundError("ERR#0056: stocks file not found or errored.")

    if stocks is None:
        raise IOError("ERR#0001: stocks object not found or unable to retrieve.")

    country = unidecode(country.strip().lower())

    if country not in get_stock_countries():
        raise RuntimeError("ERR#0034: country " + country.lower() + " not found, check if it is correct.")

    stocks = stocks[stocks['country'] == country]

    stock = unidecode(stock.strip().lower())

    if stock not in list(stocks['symbol'].str.lower()):
        raise RuntimeError("ERR#0018: stock " + stock + " not found, check if it is correct.")

    id_ = stocks.loc[(stocks['symbol'].str.lower() == stock).idxmax(), 'id']

    headers = {
        "User-Agent": random_user_agent(),
        "X-Requested-With": "XMLHttpRequest",
        "Accept": "text/html",
        "Accept-Encoding": "gzip, deflate, br",
        "Connection": "keep-alive",
    }

    params = {
        "action": "change_report_type",
        "pid": id_,
        "financial_id": id_,
        "ratios_id": id_,
        "period_type": cst.FINANCIAL_SUMMARY_PERIODS[period]
    }

    url = 'https://www.investing.com/instruments/Financials/changesummaryreporttypeajax'
    
    req = requests.get(url, params=params, headers=headers)

    if req.status_code != 200:
        raise ConnectionError("ERR#0015: error " + str(req.status_code) + ", try again later.")

    root = fromstring(req.text)
    tables = root.xpath(".//div[@class='companySummaryIncomeStatement']\
        /table[contains(@class, 'companyFinancialSummaryTbl')]")

    data = {
        'Date': list()
    }

    table = tables[cst.FINANCIAL_SUMMARY_TYPES[summary_type]]

    for element in table.xpath(".//thead")[0].xpath(".//th"):
        if element.get('class') is None:
            data['Date'].append(datetime.strptime(element.text_content().strip(), '%b %d, %Y'))

    for element in table.xpath(".//tbody")[0].xpath(".//tr"):
        curr_row = None
        for row in element.xpath(".//td"):
            if row.get('class') is not None:
                curr_row = row.text_content().strip()
                data[curr_row] = list()
                continue
            data[curr_row].append(float(row.text_content().strip()))

    dataset = pd.DataFrame(data)
    dataset.set_index('Date', inplace=True)

    return dataset


def get_stock_financials(stock, country, finacials_type='INC', period='annual'):
    """
    This function retrieves the financial summary of the introduced stock (by symbol) from the introduced
    country, based on the summary_type value this function returns a different type of financial summary, so
    that the output format of this function depends on its type. Additionally, the period of the retrieved
    financial summary type can be specified.

    Args:
        stock (:obj:`str`): symbol of the stock to retrieve its financial summary.
        country (:obj:`str`): name of the country from where the introduced stock symbol is.
        summary_type (:obj:`str`, optional):
            type of the financial summary table to retrieve, default value is `income_statement`, but all the
            available types are: `income_statement`, `cash_flow_statement` and `balance_sheet`.
        period (:obj:`str`, optional):
            period range of the financial summary table to rertieve, detault value is `annual`, but all the
            available periods are: `annual` and `quarterly`.

    Returns:
        :obj:`pandas.DataFrame` - financial_summary:
            The resulting :obj:`pandas.DataFrame` contains the table of the requested financial summary from the
            introduced stock, so the fields/column names may vary, since it depends on the summary_type introduced.
            So on, the returned table will have the following format/structure::

                Date || Field 1 | Field 2 | ... | Field N
                -----||---------|---------|-----|---------
                xxxx || xxxxxxx | xxxxxxx | xxx | xxxxxxx

    Raises:
        ValueError: raised if any of the introduced parameters is not valid or errored.
        FileNotFoundError: raised if the stocks.csv file was not found.
        IOError: raised if the stocks.csv file could not be read.
        ConnectionError: raised if the connection to Investing.com errored or could not be established.
        RuntimeError: raised if any error occurred while running the function.

    Examples:
        >>> data = investpy.get_stock_financials(stock='AAPL', country='United States', summary_type='income_statement', period='annual')
        >>> data.head()
                    Total Revenue  Gross Profit  Operating Income  Net Income
        Date
        2019-09-28         260174         98392             63930       55256
        2018-09-29         265595        101839             70898       59531
        2017-09-30         229234         88186             61344       48351
        2016-09-24         215639         84263             60024       45687

    """

    if not stock:
        raise ValueError("ERR#0013: stock parameter is mandatory and must be a valid stock symbol.")

    if not isinstance(stock, str):
        raise ValueError("ERR#0027: stock argument needs to be a str.")

    if country is None:
        raise ValueError("ERR#0039: country can not be None, it should be a str.")

    if not isinstance(country, str):
        raise ValueError("ERR#0025: specified country value not valid.")
    # TODO: Change the summary_type to fit with financials_type
    # if summary_type is None:
        # raise ValueError("ERR#0132: summary_type can not be None, it should be a str.")

    # if not isinstance(summary_type, str):
        # raise ValueError("ERR#0133: summary_type value not valid.")

    # summary_type = unidecode(summary_type.strip().lower())

    # if summary_type not in cst.FINANCIAL_SUMMARY_TYPES.keys():
        # raise ValueError("ERR#0134: introduced summary_type is not valid, since available values are: " + ', '.join(
            # cst.FINANCIAL_SUMMARY_TYPES.keys()))

    if period is None:
        raise ValueError("ERR#0135: period can not be None, it should be a str.")

    if not isinstance(period, str):
        raise ValueError("ERR#0136: period value not valid.")

    period = unidecode(period.strip().lower())

    if period not in cst.FINANCIAL_SUMMARY_PERIODS.keys():
        raise ValueError("ERR#0137: introduced period is not valid, since available values are: " + ', '.join(
            cst.FINANCIAL_SUMMARY_PERIODS.keys()))

    resource_package = 'investpy'
    resource_path = '/'.join((('resources', 'stocks.csv')))
    if pkg_resources.resource_exists(resource_package, resource_path):
        stocks = pd.read_csv(pkg_resources.resource_filename(resource_package, resource_path), keep_default_na=False)
    else:
        raise FileNotFoundError("ERR#0056: stocks file not found or errored.")

    if stocks is None:
        raise IOError("ERR#0001: stocks object not found or unable to retrieve.")

    country = unidecode(country.strip().lower())

    if country not in get_stock_countries():
        raise RuntimeError("ERR#0034: country " + country.lower() + " not found, check if it is correct.")

    stocks = stocks[stocks['country'] == country]

    stock = unidecode(stock.strip().lower())

    if stock not in list(stocks['symbol'].str.lower()):
        raise RuntimeError("ERR#0018: stock " + stock + " not found, check if it is correct.")

    id_ = stocks.loc[(stocks['symbol'].str.lower() == stock).idxmax(), 'id']

    headers = {
        "User-Agent": random_user_agent(),
        "X-Requested-With": "XMLHttpRequest",
        "Accept": "text/html",
        "Accept-Encoding": "gzip, deflate, br",
        "Connection": "keep-alive",
    }

    params = {
        "action": "change_report_type",
        "pair_ID": id_,
        "report_type": finacials_type,
        "period_type": cst.FINANCIAL_SUMMARY_PERIODS[period]
    }

    url = 'https://www.investing.com/instruments/Financials/changereporttypeajax'

    req = requests.get(url, params=params, headers=headers)

    if req.status_code != 200:
        raise ConnectionError("ERR#0015: error " + str(req.status_code) + ", try again later.")

    root = fromstring(req.text)
<<<<<<< HEAD
    for element in root.xpath(".//tr"):
        print(element.text_content())
    return ""
    # data = {
    #     'Date': list()
    # }
=======

    data = {
        'Date': list()
    }

    for element in root.xpath(".//tr")[0].xpath(".//th"):
        if element.text_content() != "Period Ending:":
            data['Date'].append(element.text_content()[:4]+"-"+element.text_content()[4:6]+"-"+element.text_content()[7:])

    for element in root.xpath(".//td")[0].xpath(".//tr"):
        curr_row = None
        for row in element.xpath(".//td"):

            curr_row = row.text_content()
            data[curr_row] = list()
            data[curr_row].append(row.text_content())

    dataset = pd.DataFrame(data)
    dataset.set_index('Date', inplace=True)

    return dataset
    """
>>>>>>> 7e0da10d
    table = tables

    for element in table.xpath(".//thead").xpath(".//th"):
        if element.get('class') is None:
            data['Date'].append(datetime.strptime(element.text_content().strip(), '%b %d, %Y'))

    for element in table.xpath(".//tbody")[0].xpath(".//tr"):
        curr_row = None
        for row in element.xpath(".//td"):
            if row.get('class') is not None:
                curr_row = row.text_content().strip()
                data[curr_row] = list()
                continue
            data[curr_row].append(float(row.text_content().strip()))

<<<<<<< HEAD
    dataset = pd.DataFrame(data)
    dataset.set_index('Date', inplace=True)

    return dataset
=======
    """
>>>>>>> 7e0da10d


def search_stocks(by, value):
    """
    This function searches stocks by the introduced value for the specified field. This means that this function
    is going to search if there is a value that matches the introduced one for the specified field which is the
    `stocks.csv` column name to search in. Available fields to search stocks are 'name', 'full_name' and 'isin'.

    Args:
        by (:obj:`str`): name of the field to search for, which is the column name which can be: 'name', 'full_name' or 'isin'.
        value (:obj:`str`): value of the field to search for, which is the value that is going to be searched.

    Returns:
        :obj:`pandas.DataFrame` - search_result:
            The resulting :obj:`pandas.DataFrame` contains the search results from the given query, which is
            any match of the specified value in the specified field. If there are no results for the given query,
            an error will be raised, but otherwise the resulting :obj:`pandas.DataFrame` will contain all the
            available stocks that match the introduced query.

    Raises:
        ValueError: raised if any of the introduced parameters is not valid or errored.
        FileNotFoundError: raised if `stocks.csv` file is missing.
        IOError: raised if data could not be retrieved due to file error.
        RuntimeError: raised if no results were found for the introduced value in the introduced field.

    """

    if not by:
        raise ValueError('ERR#0006: the introduced field to search is mandatory and should be a str.')

    if not isinstance(by, str):
        raise ValueError('ERR#0006: the introduced field to search is mandatory and should be a str.')

    if not value:
        raise ValueError('ERR#0017: the introduced value to search is mandatory and should be a str.')

    if not isinstance(value, str):
        raise ValueError('ERR#0017: the introduced value to search is mandatory and should be a str.')

    resource_package = 'investpy'
    resource_path = '/'.join((('resources', 'stocks.csv')))
    if pkg_resources.resource_exists(resource_package, resource_path):
        stocks = pd.read_csv(pkg_resources.resource_filename(resource_package, resource_path), keep_default_na=False)
    else:
        raise FileNotFoundError("ERR#0056: stocks file not found or errored.")

    if stocks is None:
        raise IOError("ERR#0001: stocks object not found or unable to retrieve.")

    stocks.drop(columns=['tag', 'id'], inplace=True)

    available_search_fields = stocks.columns.tolist()

    if isinstance(by, str) and by not in available_search_fields:
        raise ValueError('ERR#0026: the introduced field to search can either just be '
                         + ' or '.join(available_search_fields))

    stocks['matches'] = stocks[by].str.contains(value, case=False)

    search_result = stocks.loc[stocks['matches'] == True].copy()

    if len(search_result) == 0:
        raise RuntimeError('ERR#0043: no results were found for the introduced ' + str(by) + '.')

    search_result.drop(columns=['matches'], inplace=True)
    search_result.reset_index(drop=True, inplace=True)

    return search_result<|MERGE_RESOLUTION|>--- conflicted
+++ resolved
@@ -299,7 +299,7 @@
 
     root_ = fromstring(req.text)
     path_ = root_.xpath(".//table[@id='curr_table']/tbody/tr")
-    
+
     result = list()
 
     if path_:
@@ -313,7 +313,7 @@
                 info.append(nested_.get('data-real-value'))
 
             stock_date = datetime.strptime(str(datetime.fromtimestamp(int(info[0]), tz=pytz.timezone('GMT')).date()), '%Y-%m-%d')
-            
+
             stock_close = float(info[1].replace(',', ''))
             stock_open = float(info[2].replace(',', ''))
             stock_high = float(info[3].replace(',', ''))
@@ -347,7 +347,7 @@
         raise RuntimeError("ERR#0004: data retrieval error while scraping.")
 
 
-def get_stock_historical_data(stock, country, from_date='31/12/1969', to_date=(str(datetime.now().day)+"/"+str(datetime.now().month)+"/"+str(datetime.now().year)), as_json=False, order='ascending', interval='Daily'):
+def get_stock_historical_data(stock, country, from_date, to_date, as_json=False, order='ascending', interval='Daily'):
     """
     This function retrieves historical data from the introduced stock from Investing.com. So on, the historical data
     of the introduced stock from the specified country in the specified date range will be retrieved and returned as
@@ -376,9 +376,9 @@
 
             The returned data is case we use default arguments will look like::
 
-                Date || Open | High | Low | Close | Volume | Currency 
+                Date || Open | High | Low | Close | Volume | Currency
                 -----||------|------|-----|-------|--------|----------
-                xxxx || xxxx | xxxx | xxx | xxxxx | xxxxxx | xxxxxxxx 
+                xxxx || xxxx | xxxx | xxx | xxxxx | xxxxxx | xxxxxxxx
 
             but if we define `as_json=True`, then the output will be::
 
@@ -575,15 +575,15 @@
                         raise IndexError("ERR#0007: stock information unavailable or not found.")
                 else:
                     data_flag = True
-                
+
                 info = []
-            
+
                 for nested_ in elements_.xpath(".//td"):
                     info.append(nested_.get('data-real-value'))
 
                 if data_flag is True:
                     stock_date = datetime.strptime(str(datetime.fromtimestamp(int(info[0]), tz=pytz.timezone('GMT')).date()), '%Y-%m-%d')
-                    
+
                     stock_close = float(info[1].replace(',', ''))
                     stock_open = float(info[2].replace(',', ''))
                     stock_high = float(info[3].replace(',', ''))
@@ -603,7 +603,7 @@
 
                 if as_json is True:
                     json_list = [value.stock_as_json() for value in result]
-                    
+
                     final.append(json_list)
                 elif as_json is False:
                     df = pd.DataFrame.from_records([value.stock_to_dict() for value in result])
@@ -769,7 +769,7 @@
             company_profile['desc'] = ' '.join(text.replace('\n', ' ').replace('\xa0', ' ').split())
 
         return company_profile
-        
+
     elif selected_source == 'Investing':
         tag = stocks.loc[(stocks['symbol'].str.lower() == stock).idxmax(), 'tag']
 
@@ -997,8 +997,8 @@
 
 def get_stock_information(stock, country, as_json=False):
     """
-    This function retrieves fundamental financial information from the specified stock. The retrieved 
-    information from the stock can be valuable as it is additional information that can be used combined 
+    This function retrieves fundamental financial information from the specified stock. The retrieved
+    information from the stock can be valuable as it is additional information that can be used combined
     with OHLC values, so to determine financial insights from the company which holds the specified stock.
 
     Args:
@@ -1150,8 +1150,8 @@
     """
     This function retrieves an overview containing all the real time data available for the main stocks from a country,
     such as the names, symbols, current value, etc. as indexed in Investing.com. So on, the main usage of this
-    function is to get an overview on the main stocks from a country, so to get a general view. Note that since 
-    this function is retrieving a lot of information at once, by default just the overview of the Top 100 stocks 
+    function is to get an overview on the main stocks from a country, so to get a general view. Note that since
+    this function is retrieving a lot of information at once, by default just the overview of the Top 100 stocks
     is being retrieved, but an additional parameter called n_results can be specified so to retrieve N results.
 
     Args:
@@ -1170,16 +1170,16 @@
                 country | name | symbol | last | high | low | change | change_percentage | turnover | currency
                 --------|------|--------|------|------|-----|--------|-------------------|----------|----------
                 xxxxxxx | xxxx | xxxxxx | xxxx | xxxx | xxx | xxxxxx | xxxxxxxxxxxxxxxxx | xxxxxxxx | xxxxxxxx
-    
+
     Raises:
         ValueError: raised if any of the introduced arguments errored.
         FileNotFoundError: raised when `stocks.csv` file is missing.
         IOError: raised if data could not be retrieved due to file error.
-        RuntimeError: 
-            raised either if the introduced country does not match any of the listed ones or if no overview results could be 
+        RuntimeError:
+            raised either if the introduced country does not match any of the listed ones or if no overview results could be
             retrieved from Investing.com.
         ConnectionError: raised if GET requests does not return 200 status code.
-    
+
     """
 
     if country is None:
@@ -1312,22 +1312,22 @@
         stock (:obj:`str`): symbol of the stock to retrieve its financial summary.
         country (:obj:`str`): name of the country from where the introduced stock symbol is.
         summary_type (:obj:`str`, optional):
-            type of the financial summary table to retrieve, default value is `income_statement`, but all the 
+            type of the financial summary table to retrieve, default value is `income_statement`, but all the
             available types are: `income_statement`, `cash_flow_statement` and `balance_sheet`.
         period (:obj:`str`, optional):
-            period range of the financial summary table to rertieve, detault value is `annual`, but all the 
+            period range of the financial summary table to rertieve, detault value is `annual`, but all the
             available periods are: `annual` and `quarterly`.
 
     Returns:
         :obj:`pandas.DataFrame` - financial_summary:
-            The resulting :obj:`pandas.DataFrame` contains the table of the requested financial summary from the 
+            The resulting :obj:`pandas.DataFrame` contains the table of the requested financial summary from the
             introduced stock, so the fields/column names may vary, since it depends on the summary_type introduced.
             So on, the returned table will have the following format/structure::
 
-                Date || Field 1 | Field 2 | ... | Field N 
+                Date || Field 1 | Field 2 | ... | Field N
                 -----||---------|---------|-----|---------
-                xxxx || xxxxxxx | xxxxxxx | xxx | xxxxxxx 
-                
+                xxxx || xxxxxxx | xxxxxxx | xxx | xxxxxxx
+
     Raises:
         ValueError: raised if any of the introduced parameters is not valid or errored.
         FileNotFoundError: raised if the stocks.csv file was not found.
@@ -1339,7 +1339,7 @@
         >>> data = investpy.get_stock_financial_summary(stock='AAPL', country='United States', summary_type='income_statement', period='annual')
         >>> data.head()
                     Total Revenue  Gross Profit  Operating Income  Net Income
-        Date                                                                 
+        Date
         2019-09-28         260174         98392             63930       55256
         2018-09-29         265595        101839             70898       59531
         2017-09-30         229234         88186             61344       48351
@@ -1422,7 +1422,7 @@
     }
 
     url = 'https://www.investing.com/instruments/Financials/changesummaryreporttypeajax'
-    
+
     req = requests.get(url, params=params, headers=headers)
 
     if req.status_code != 200:
@@ -1586,14 +1586,6 @@
         raise ConnectionError("ERR#0015: error " + str(req.status_code) + ", try again later.")
 
     root = fromstring(req.text)
-<<<<<<< HEAD
-    for element in root.xpath(".//tr"):
-        print(element.text_content())
-    return ""
-    # data = {
-    #     'Date': list()
-    # }
-=======
 
     data = {
         'Date': list()
@@ -1616,7 +1608,6 @@
 
     return dataset
     """
->>>>>>> 7e0da10d
     table = tables
 
     for element in table.xpath(".//thead").xpath(".//th"):
@@ -1632,14 +1623,7 @@
                 continue
             data[curr_row].append(float(row.text_content().strip()))
 
-<<<<<<< HEAD
-    dataset = pd.DataFrame(data)
-    dataset.set_index('Date', inplace=True)
-
-    return dataset
-=======
-    """
->>>>>>> 7e0da10d
+    """
 
 
 def search_stocks(by, value):
