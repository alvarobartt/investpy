# Copyright 2018-2021 Alvaro Bartolome, alvarobartt @ GitHub
# See LICENSE for details.

from datetime import datetime, date, timedelta
import pytz

from random import randint

import json
import pandas as pd

import pkg_resources

import requests
from unidecode import unidecode
from lxml.html import fromstring

from .utils import constant as cst
from .utils.extra import random_user_agent
from .utils.data import Data

from .data.stocks_data import stocks_as_df, stocks_as_list, stocks_as_dict
from .data.stocks_data import stock_countries_as_list


def get_stocks(country=None):
    """
    This function retrieves all the stock data stored in `stocks.csv` file, which previously was
    retrieved from Investing.com. Since the resulting object is a matrix of data, the stock data is properly
    structured in rows and columns, where columns are the stock data attribute names. Additionally, country
    filtering can be specified, which will make this function return not all the stored stock data, but just
    the stock data of the stocks from the introduced country.

    Args:
        country (:obj:`str`, optional): name of the country to retrieve all its available stocks from.

    Returns:
        :obj:`pandas.DataFrame` - stocks_df:
            The resulting :obj:`pandas.DataFrame` contains all the stock data from the introduced country if specified,
            or from every country if None was specified, as indexed in Investing.com from the information previously
            retrieved by investpy and stored on a csv file.

            So on, the resulting :obj:`pandas.DataFrame` will look like::

                country | name | full name | isin | currency | symbol
                --------|------|-----------|------|----------|--------
                xxxxxxx | xxxx | xxxxxxxxx | xxxx | xxxxxxxx | xxxxxx

    Raises:
        ValueError: raised whenever any of the introduced arguments is not valid.
        FileNotFoundError: raised if `stocks.csv` file was not found.
        IOError: raised when `stocks.csv` file is missing or empty.

    """

    return stocks_as_df(country)


def get_stocks_list(country=None):
    """
    This function retrieves all the stock symbols stored in `stocks.csv` file, which contains all the
    data from the stocks as previously retrieved from Investing.com. So on, this function will just return
    the stock symbols which will be one of the input parameters when it comes to stock data retrieval functions
    from investpy. Additionally, note that the country filtering can be applied, which is really useful since
    this function just returns the symbols and in stock data retrieval functions both the symbol and the country
    must be specified and they must match.

    Args:
        country (:obj:`str`, optional): name of the country to retrieve all its available stocks from.

    Returns:
        :obj:`list` - stocks_list:
            The resulting :obj:`list` contains the all the stock symbols from the introduced country if specified,
            or from every country if None was specified, as indexed in Investing.com from the information previously
            retrieved by investpy and stored on a csv file.

            In case the information was successfully retrieved, the :obj:`list` of stock symbols will look like::

                stocks_list = ['TS', 'APBR', 'GGAL', 'TXAR', 'PAMP', ...]

    Raises:
        ValueError: raised whenever any of the introduced arguments is not valid.
        FileNotFoundError: raised if `stocks.csv` file was not found.
        IOError: raised when `stocks.csv` file is missing or empty.
    
    """

    return stocks_as_list(country)


def get_stocks_dict(country=None, columns=None, as_json=False):
    """
    This function retrieves all the stock information stored in the `stocks.csv` file and formats it as a
    Python dictionary which contains the same information as the file, but every row is a :obj:`dict` and
    all of them are contained in a :obj:`list`. Note that the dictionary structure is the same one as the
    JSON structure. Some optional paramaters can be specified such as the country, columns or as_json, which
    are a filtering by country so not to return all the stocks but just the ones from the introduced country,
    the column names that want to be retrieved in case of needing just some columns to avoid unnecessary information
    load, and whether the information wants to be returned as a JSON object or as a dictionary; respectively.

    Args:
        country (:obj:`str`, optional): name of the country to retrieve all its available stocks from.
        columns (:obj:`list`, optional):column names of the stock data to retrieve, can be: <country, name, full_name, isin, currency, symbol>
        as_json (:obj:`bool`, optional): if True the returned data will be a :obj:`json` object, if False, a :obj:`list` of :obj:`dict`.

    Returns:
        :obj:`list` of :obj:`dict` OR :obj:`json` - stocks_dict:
            The resulting :obj:`list` of :obj:`dict` contains the retrieved data from every stock as indexed in Investing.com from
            the information previously retrieved by investpy and stored on a csv file.

            In case the information was successfully retrieved, the :obj:`list` of :obj:`dict` will look like::

                stocks_dict = {
                    'country': country,
                    'name': name,
                    'full_name': full_name,
                    'isin': isin,
                    'currency': currency,
                    'symbol': symbol,
                }

    Raises:
        ValueError: raised whenever any of the introduced arguments is not valid.
        FileNotFoundError: raised if `stocks.csv` file was not found.
        IOError: raised when `stocks.csv` file is missing or empty.

    """

    return stocks_as_dict(country=country, columns=columns, as_json=as_json)


def get_stock_countries():
    """
    This function returns a listing with all the available countries from where stocks can be retrieved, so to
    let the user know which of them are available, since the parameter country is mandatory in every stock retrieval
    function.

    Returns:
        :obj:`list` - countries:
            The resulting :obj:`list` contains all the available countries with stocks as indexed in Investing.com
    
    """

    return list(cst.STOCK_COUNTRIES.keys())


def get_stock_recent_data(stock, country, as_json=False, order='ascending', interval='Daily'):
    """
    This function retrieves recent historical data from the introduced stock from Investing.com. So on, the recent data
    of the introduced stock from the specified country will be retrieved and returned as a :obj:`pandas.DataFrame` if
    the parameters are valid and the request to Investing.com succeeds. Note that additionally some optional parameters
    can be specified: as_json and order, which let the user decide if the data is going to be returned as a
    :obj:`json` or not, and if the historical data is going to be ordered ascending or descending (where the index is the 
    date), respectively.

    Args:
        stock (:obj:`str`): symbol of the stock to retrieve recent historical data from.
        country (:obj:`str`): name of the country from where the stock is.
        as_json (:obj:`bool`, optional):
            to determine the format of the output data, either a :obj:`pandas.DataFrame` if False and a :obj:`json` if True.
        order (:obj:`str`, optional): to define the order of the retrieved data which can either be ascending or descending.
        interval (:obj:`str`, optional):
            value to define the historical data interval to retrieve, by default `Daily`, but it can also be `Weekly` or `Monthly`.

    Returns:
        :obj:`pandas.DataFrame` or :obj:`json`:
            The function can return either a :obj:`pandas.DataFrame` or a :obj:`json` object, containing the retrieved
            recent data of the specified stock from the specified country. So on, the resulting dataframe contains the
            open, high, low, close and volume values for the selected stock on market days and the currency in which those
            values are presented.

            The resulting recent data, in case that the default parameters were applied, will look like::

                Date || Open | High | Low | Close | Volume | Currency 
                -----||------|------|-----|-------|--------|----------
                xxxx || xxxx | xxxx | xxx | xxxxx | xxxxxx | xxxxxxxx 

            but in case that as_json parameter was defined as True, then the output will be::

                {
                    name: name,
                    recent: [
                        {
                            date: 'dd/mm/yyyy',
                            open: x,
                            high: x,
                            low: x,
                            close: x,
                            volume: x,
                            currency: x
                        },
                        ...
                    ]
                }

    Raises:
        ValueError: raised whenever any of the introduced arguments is not valid or errored.
        IOError: raised if stocks object/file was not found or unable to retrieve.
        RuntimeError: raised if the introduced stock/country was not found or did not match any of the existing ones.
        ConnectionError: raised if connection to Investing.com could not be established.
        IndexError: raised if stock recent data was unavailable or not found in Investing.com.

    Examples:
        >>> data = investpy.get_stock_recent_data(stock='bbva', country='spain')
        >>> data.head()
                     Open   High    Low  Close    Volume Currency
        Date
        2019-08-13  4.263  4.395  4.230  4.353  27250000      EUR
        2019-08-14  4.322  4.325  4.215  4.244  36890000      EUR
        2019-08-15  4.281  4.298  4.187  4.234  21340000      EUR
        2019-08-16  4.234  4.375  4.208  4.365  46080000      EUR
        2019-08-19  4.396  4.425  4.269  4.269  18950000      EUR

    """

    if not stock:
        raise ValueError("ERR#0013: stock parameter is mandatory and must be a valid stock symbol.")

    if not isinstance(stock, str):
        raise ValueError("ERR#0027: stock argument needs to be a str.")

    if country is None:
        raise ValueError("ERR#0039: country can not be None, it should be a str.")

    if country is not None and not isinstance(country, str):
        raise ValueError("ERR#0025: specified country value not valid.")

    if not isinstance(as_json, bool):
        raise ValueError("ERR#0002: as_json argument can just be True or False, bool type.")

    if order not in ['ascending', 'asc', 'descending', 'desc']:
        raise ValueError("ERR#0003: order argument can just be ascending (asc) or descending (desc), str type.")

    if not interval:
        raise ValueError("ERR#0073: interval value should be a str type and it can just be either 'Daily', 'Weekly' or 'Monthly'.")

    if not isinstance(interval, str):
        raise ValueError("ERR#0073: interval value should be a str type and it can just be either 'Daily', 'Weekly' or 'Monthly'.")

    interval = interval.lower()

    if interval not in ['daily', 'weekly', 'monthly']:
        raise ValueError("ERR#0073: interval value should be a str type and it can just be either 'Daily', 'Weekly' or 'Monthly'.")

    resource_package = 'investpy'
    resource_path = '/'.join((('resources', 'stocks.csv')))
    if pkg_resources.resource_exists(resource_package, resource_path):
        stocks = pd.read_csv(pkg_resources.resource_filename(resource_package, resource_path), keep_default_na=False)
    else:
        raise FileNotFoundError("ERR#0056: stocks file not found or errored.")

    if stocks is None:
        raise IOError("ERR#0001: stocks object not found or unable to retrieve.")

    country = unidecode(country.strip().lower())

    if country not in get_stock_countries():
        raise RuntimeError("ERR#0034: country " + country.lower() + " not found, check if it is correct.")

    stocks = stocks[stocks['country'] == country]

    stock = unidecode(stock.strip().lower())

    if stock not in list(stocks['symbol'].str.lower()):
        raise RuntimeError("ERR#0018: stock " + stock + " not found, check if it is correct.")

    symbol = stocks.loc[(stocks['symbol'].str.lower() == stock).idxmax(), 'symbol']
    id_ = stocks.loc[(stocks['symbol'].str.lower() == stock).idxmax(), 'id']
    name = stocks.loc[(stocks['symbol'].str.lower() == stock).idxmax(), 'name']

    stock_currency = stocks.loc[(stocks['symbol'].str.lower() == stock).idxmax(), 'currency']

    header = symbol + ' Historical Data'

    params = {
        "curr_id": id_,
        "smlID": str(randint(1000000, 99999999)),
        "header": header,
        "interval_sec": interval.capitalize(),
        "sort_col": "date",
        "sort_ord": "DESC",
        "action": "historical_data"
    }

    head = {
        "User-Agent": random_user_agent(),
        "X-Requested-With": "XMLHttpRequest",
        "Accept": "text/html",
        "Accept-Encoding": "gzip, deflate, br",
        "Connection": "keep-alive",
    }

    url = "https://www.investing.com/instruments/HistoricalDataAjax"

    req = requests.post(url, headers=head, data=params)

    if req.status_code != 200:
        raise ConnectionError("ERR#0015: error " + str(req.status_code) + ", try again later.")

    root_ = fromstring(req.text)
    path_ = root_.xpath(".//table[@id='curr_table']/tbody/tr")
    
    result = list()

    if path_:
        for elements_ in path_:
            if elements_.xpath(".//td")[0].text_content() == 'No results found':
                raise IndexError("ERR#0007: stock information unavailable or not found.")

            info = []

            for nested_ in elements_.xpath(".//td"):
                info.append(nested_.get('data-real-value'))

            stock_date = datetime.strptime(str(datetime.fromtimestamp(int(info[0]), tz=pytz.timezone('GMT')).date()), '%Y-%m-%d')
            
            stock_close = float(info[1].replace(',', ''))
            stock_open = float(info[2].replace(',', ''))
            stock_high = float(info[3].replace(',', ''))
            stock_low = float(info[4].replace(',', ''))

            stock_volume = int(info[5])

            result.insert(len(result),
                          Data(stock_date, stock_open, stock_high, stock_low,
                               stock_close, stock_volume, stock_currency, None))

        if order in ['ascending', 'asc']:
            result = result[::-1]
        elif order in ['descending', 'desc']:
            result = result

        if as_json is True:
            json_ = {
                'name': name,
                'recent':
                    [value.stock_as_json() for value in result]
            }

            return json.dumps(json_, sort_keys=False)
        elif as_json is False:
            df = pd.DataFrame.from_records([value.stock_to_dict() for value in result])
            df.set_index('Date', inplace=True)

            return df
    else:
        raise RuntimeError("ERR#0004: data retrieval error while scraping.")


def get_stock_historical_data(stock, country, from_date, to_date, as_json=False, order='ascending', interval='Daily'):
    """
    This function retrieves historical data from the introduced stock from Investing.com. So on, the historical data
    of the introduced stock from the specified country in the specified date range will be retrieved and returned as
    a :obj:`pandas.DataFrame` if the parameters are valid and the request to Investing.com succeeds. Note that additionally
    some optional parameters can be specified: as_json and order, which let the user decide if the data is going to
    be returned as a :obj:`json` or not, and if the historical data is going to be ordered ascending or descending (where the
    index is the date), respectively.

    Args:
        stock (:obj:`str`): symbol of the stock to retrieve historical data from.
        country (:obj:`str`): name of the country from where the stock is.
        from_date (:obj:`str`): date formatted as `dd/mm/yyyy`, since when data is going to be retrieved.
        to_date (:obj:`str`): date formatted as `dd/mm/yyyy`, until when data is going to be retrieved.
        as_json (:obj:`bool`, optional):
            to determine the format of the output data, either a :obj:`pandas.DataFrame` if False and a :obj:`json` if True.
        order (:obj:`str`, optional): to define the order of the retrieved data which can either be ascending or descending.
        interval (:obj:`str`, optional):
            value to define the historical data interval to retrieve, by default `Daily`, but it can also be `Weekly` or `Monthly`.

    Returns:
        :obj:`pandas.DataFrame` or :obj:`json`:
            The function can return either a :obj:`pandas.DataFrame` or a :obj:`json` object, containing the retrieved
            historical data of the specified stock from the specified country. So on, the resulting dataframe contains the
            open, high, low, close and volume values for the selected stock on market days and the currency in which those
            values are presented.

            The returned data is case we use default arguments will look like::

                Date || Open | High | Low | Close | Volume | Currency 
                -----||------|------|-----|-------|--------|----------
                xxxx || xxxx | xxxx | xxx | xxxxx | xxxxxx | xxxxxxxx 

            but if we define `as_json=True`, then the output will be::

                {
                    name: name,
                    historical: [
                        {
                            date: 'dd/mm/yyyy',
                            open: x,
                            high: x,
                            low: x,
                            close: x,
                            volume: x,
                            currency: x
                        },
                        ...
                    ]
                }

    Raises:
        ValueError: raised whenever any of the introduced arguments is not valid or errored.
        IOError: raised if stocks object/file was not found or unable to retrieve.
        RuntimeError: raised if the introduced stock/country was not found or did not match any of the existing ones.
        ConnectionError: raised if connection to Investing.com could not be established.
        IndexError: raised if stock historical data was unavailable or not found in Investing.com.

    Examples:
        >>> data = investpy.get_stock_historical_data(stock='bbva', country='spain', from_date='01/01/2010', to_date='01/01/2019')
        >>> data.head()
                     Open   High    Low  Close  Volume Currency
        Date
        2010-01-04  12.73  12.96  12.73  12.96       0      EUR
        2010-01-05  13.00  13.11  12.97  13.09       0      EUR
        2010-01-06  13.03  13.17  13.02  13.12       0      EUR
        2010-01-07  13.02  13.11  12.93  13.05       0      EUR
        2010-01-08  13.12  13.22  13.04  13.18       0      EUR

    """

    if not stock:
        raise ValueError("ERR#0013: stock parameter is mandatory and must be a valid stock symbol.")

    if not isinstance(stock, str):
        raise ValueError("ERR#0027: stock argument needs to be a str.")

    if country is None:
        raise ValueError("ERR#0039: country can not be None, it should be a str.")

    if country is not None and not isinstance(country, str):
        raise ValueError("ERR#0025: specified country value not valid.")

    if not isinstance(as_json, bool):
        raise ValueError("ERR#0002: as_json argument can just be True or False, bool type.")

    if order not in ['ascending', 'asc', 'descending', 'desc']:
        raise ValueError("ERR#0003: order argument can just be ascending (asc) or descending (desc), str type.")

    if not interval:
        raise ValueError("ERR#0073: interval value should be a str type and it can just be either 'Daily', 'Weekly' or 'Monthly'.")

    if not isinstance(interval, str):
        raise ValueError("ERR#0073: interval value should be a str type and it can just be either 'Daily', 'Weekly' or 'Monthly'.")

    interval = interval.lower()

    if interval not in ['daily', 'weekly', 'monthly']:
        raise ValueError("ERR#0073: interval value should be a str type and it can just be either 'Daily', 'Weekly' or 'Monthly'.")

    try:
        datetime.strptime(from_date, '%d/%m/%Y')
    except ValueError:
        raise ValueError("ERR#0011: incorrect from_date date format, it should be 'dd/mm/yyyy'.")

    try:
        datetime.strptime(to_date, '%d/%m/%Y')
    except ValueError:
        raise ValueError("ERR#0012: incorrect to_date format, it should be 'dd/mm/yyyy'.")

    start_date = datetime.strptime(from_date, '%d/%m/%Y')
    end_date = datetime.strptime(to_date, '%d/%m/%Y')

    if start_date >= end_date:
        raise ValueError("ERR#0032: to_date should be greater than from_date, both formatted as 'dd/mm/yyyy'.")

    date_interval = {
        'intervals': [],
    }

    flag = True

    while flag is True:
        diff = end_date.year - start_date.year

        if diff > 19:
            obj = {
                'start': start_date.strftime('%m/%d/%Y'),
                'end': start_date.replace(year=start_date.year + 19).strftime('%m/%d/%Y'),
            }

            date_interval['intervals'].append(obj)

            start_date = start_date.replace(year=start_date.year + 19) + timedelta(days=1)
        else:
            obj = {
                'start': start_date.strftime('%m/%d/%Y'),
                'end': end_date.strftime('%m/%d/%Y'),
            }

            date_interval['intervals'].append(obj)

            flag = False

    interval_limit = len(date_interval['intervals'])
    interval_counter = 0

    data_flag = False

    resource_package = 'investpy'
    resource_path = '/'.join((('resources', 'stocks.csv')))
    if pkg_resources.resource_exists(resource_package, resource_path):
        stocks = pd.read_csv(pkg_resources.resource_filename(resource_package, resource_path), keep_default_na=False)
    else:
        raise FileNotFoundError("ERR#0056: stocks file not found or errored.")

    if stocks is None:
        raise IOError("ERR#0001: stocks object not found or unable to retrieve.")

    country = unidecode(country.strip().lower())

    if country not in get_stock_countries():
        raise RuntimeError("ERR#0034: country " + country.lower() + " not found, check if it is correct.")

    stocks = stocks[stocks['country'] == country]

    stock = unidecode(stock.strip().lower())

    if stock not in list(stocks['symbol'].str.lower()):
        raise RuntimeError("ERR#0018: stock " + stock + " not found, check if it is correct.")

    symbol = stocks.loc[(stocks['symbol'].str.lower() == stock).idxmax(), 'symbol']
    id_ = stocks.loc[(stocks['symbol'].str.lower() == stock).idxmax(), 'id']
    name = stocks.loc[(stocks['symbol'].str.lower() == stock).idxmax(), 'name']

    stock_currency = stocks.loc[(stocks['symbol'].str.lower() == stock).idxmax(), 'currency']

    final = list()

    header = symbol + ' Historical Data'

    for index in range(len(date_interval['intervals'])):
        interval_counter += 1

        params = {
            "curr_id": id_,
            "smlID": str(randint(1000000, 99999999)),
            "header": header,
            "st_date": date_interval['intervals'][index]['start'],
            "end_date": date_interval['intervals'][index]['end'],
            "interval_sec": interval.capitalize(),
            "sort_col": "date",
            "sort_ord": "DESC",
            "action": "historical_data"
        }

        head = {
            "User-Agent": random_user_agent(),
            "X-Requested-With": "XMLHttpRequest",
            "Accept": "text/html",
            "Accept-Encoding": "gzip, deflate, br",
            "Connection": "keep-alive",
        }

        url = "https://www.investing.com/instruments/HistoricalDataAjax"

        req = requests.post(url, headers=head, data=params)

        if req.status_code != 200:
            raise ConnectionError("ERR#0015: error " + str(req.status_code) + ", try again later.")

        if not req.text:
            continue

        root_ = fromstring(req.text)
        path_ = root_.xpath(".//table[@id='curr_table']/tbody/tr")

        result = list()

        if path_:
            for elements_ in path_:
                if elements_.xpath(".//td")[0].text_content() == 'No results found':
                    if interval_counter < interval_limit:
                        data_flag = False
                    else:
                        raise IndexError("ERR#0007: stock information unavailable or not found.")
                else:
                    data_flag = True
                
                info = []
            
                for nested_ in elements_.xpath(".//td"):
                    info.append(nested_.get('data-real-value'))

                if data_flag is True:
                    stock_date = datetime.strptime(str(datetime.fromtimestamp(int(info[0]), tz=pytz.timezone('GMT')).date()), '%Y-%m-%d')
                    
                    stock_close = float(info[1].replace(',', ''))
                    stock_open = float(info[2].replace(',', ''))
                    stock_high = float(info[3].replace(',', ''))
                    stock_low = float(info[4].replace(',', ''))

                    stock_volume = int(info[5])

                    result.insert(len(result),
                                  Data(stock_date, stock_open, stock_high, stock_low,
                                       stock_close, stock_volume, stock_currency, None))

            if data_flag is True:
                if order in ['ascending', 'asc']:
                    result = result[::-1]
                elif order in ['descending', 'desc']:
                    result = result

                if as_json is True:
                    json_list = [value.stock_as_json() for value in result]
                    
                    final.append(json_list)
                elif as_json is False:
                    df = pd.DataFrame.from_records([value.stock_to_dict() for value in result])
                    df.set_index('Date', inplace=True)

                    final.append(df)

        else:
            raise RuntimeError("ERR#0004: data retrieval error while scraping.")

    if order in ['descending', 'desc']:
        final.reverse()

    if as_json is True:
        json_ = {
            'name': name,
            'historical': [value for json_list in final for value in json_list]
        }
        return json.dumps(json_, sort_keys=False)
    elif as_json is False:
        return pd.concat(final)


def get_stock_company_profile(stock, country='spain', language='english'):
    """
    This function retrieves the company profile of a stock company in the specified language. This
    function is really useful if NLP techniques want to be applied to stocks, since the company profile
    is a short description of what the company does and since it is written by the company, it can give
    the user an overview on what does the company do. The company profile can be retrieved either in english
    or in spanish, the only thing that changes is the source from where the data is retrieved, but the
    resulting object will be the same. Note that this functionalliy as described in the docs is just supported
    for spanish stocks currently, so on, if any other stock from any other country is introduced as parameter,
    the function will raise an exception.

    Note:
        Currently just the spanish company profile can be retrieved from spanish stocks, so if you try to
        retrieve it in spanish for any other country, this function will raise a ValueError exception.

    Args:
        stock (:obj:`str`): symbol of the stock to retrieve its company profile from.
        country (:obj:`str`): name of the country from where the stock is.
        language (:obj:`str`, optional): language in which the company profile is going to be retrieved, can either be english or spanish.

    Returns:
        :obj:`dict` - company_profile:
            The resulting :obj:`dict` contains the retrieved company profile from the selected source depending
            on the specified language in the function parameters, which can be either Investing.com (english)
            or Bolsa de Madrid (spanish); and the URL from where it was retrieved, so to have both the source
            and the description of the company_profile.

            So the resulting :obj:`dict` should look like::

                company_profile = {
                    url: 'https://www.investing.com/equities/bbva-company-profile',
                    desc: 'Banco Bilbao Vizcaya Argentaria, S.A. (BBVA) is a ...'
                }

    Raises:
        ValueError: raised whenever any of the introduced arguments is not valid or errored.
        FileNotFound: raised if the `stocks.csv` file was not found or unable to retrieve.
        IOError: raised if stocks object/file was not found or unable to retrieve.
        RuntimeError: raised if the introduced stock/country was not found or did not match any of the existing ones.
        ConnectionError: raised if connection to Investing.com could not be established.

    Examples:
        >>> company_profile = investpy.get_stock_company_profile(stock='bbva', country='spain', language='english')
        >>> company_profile
        company_profile = {
            url: 'https://www.investing.com/equities/bbva-company-profile',
            desc: 'Banco Bilbao Vizcaya Argentaria, S.A. (BBVA) is a ...'
        }

    """

    available_sources = {
        'english': 'Investing',
        'en': 'Investing',
        'spanish': 'Bolsa de Madrid',
        'es': 'Bolsa de Madrid',
    }

    if not stock:
        raise ValueError("ERR#0013: stock parameter is mandatory and must be a valid stock symbol.")

    if not isinstance(stock, str):
        raise ValueError("ERR#0027: stock argument needs to be a str.")

    if country is None:
        raise ValueError("ERR#0039: country can not be None, it should be a str.")

    if country is not None and not isinstance(country, str):
        raise ValueError("ERR#0025: specified country value not valid.")

    language = unidecode(language.strip().lower())

    if language not in available_sources.keys():
        raise ValueError("ERR#0014: the specified language is not valid, it can just be either spanish (es) or english (en).")

    country = unidecode(country.strip().lower())

    if country not in get_stock_countries():
        raise RuntimeError("ERR#0034: country " + country + " not found, check if it is correct.")

    if country != 'spain' and language == 'spanish':
        raise ValueError("ERR#0127: currently spanish company description is just available for spanish stocks.")

    selected_source = available_sources[language]

    resource_package = 'investpy'
    resource_path = '/'.join((('resources', 'stocks.csv')))
    if pkg_resources.resource_exists(resource_package, resource_path):
        stocks = pd.read_csv(pkg_resources.resource_filename(resource_package, resource_path), keep_default_na=False)
    else:
        raise FileNotFoundError("ERR#0056: stocks file not found or errored.")

    if stocks is None:
        raise IOError("ERR#0001: stocks object not found or unable to retrieve.")

    stocks = stocks[stocks['country'] == country]

    stock = unidecode(stock.strip().lower())

    if stock not in list(stocks['symbol'].str.lower()):
        raise RuntimeError("ERR#0018: stock " + stock + " not found, check if it is correct.")

    company_profile = {
        'url': None,
        'desc': None
    }

    if selected_source == 'Bolsa de Madrid':
        isin = stocks.loc[(stocks['symbol'].str.lower() == stock).idxmax(), 'isin']

        url = "http://www.bolsamadrid.es/esp/aspx/Empresas/FichaValor.aspx?ISIN=" + isin

        company_profile['url'] = url

        head = {
            "User-Agent": random_user_agent(),
            "X-Requested-With": "XMLHttpRequest",
            "Accept": "text/html",
            "Accept-Encoding": "gzip, deflate, br",
            "Connection": "keep-alive",
        }

        req = requests.get(url, headers=head)

        if req.status_code != 200:
            raise ConnectionError("ERR#0015: error " + str(req.status_code) + ", try again later.")

        root_ = fromstring(req.text)

        path_ = root_.xpath(".//td[contains(@class, 'Perfil')]/p")

        if path_:
            text = list()
            for element_ in path_:
                if not element_.xpath(".//a"):
                    text.append(element_.text_content())

            text = ''.join(text)

            company_profile['desc'] = ' '.join(text.replace('\n', ' ').replace('\xa0', ' ').split())

        return company_profile
        
    elif selected_source == 'Investing':
        tag = stocks.loc[(stocks['symbol'].str.lower() == stock).idxmax(), 'tag']

        url = "https://www.investing.com/equities/" + tag + "-company-profile"

        company_profile['url'] = url

        head = {
            "User-Agent": random_user_agent(),
            "X-Requested-With": "XMLHttpRequest",
            "Accept": "text/html",
            "Accept-Encoding": "gzip, deflate, br",
            "Connection": "keep-alive",
        }

        req = requests.get(url, headers=head)

        if req.status_code != 200:
            raise ConnectionError("ERR#0015: error " + str(req.status_code) + ", try again later.")

        root_ = fromstring(req.text)

        path_ = root_.xpath(".//*[@id=\"profile-fullStory-showhide\"]")

        if path_:
            company_profile['desc'] = str(path_[0].text_content())

        return company_profile


def get_stock_dividends(stock, country):
    """
    This function retrieves the stock dividends from the introduced stocks, which are token rewards paid to
    the shareholders for their investment in a company's stock/equity. Dividends data include date of the
    dividend, dividend value, type, payment date and yield. This information is really useful when it comes
    to creating portfolios.

    Args:
        stock (:obj:`str`): symbol of the stock to retrieve its dividends from.
        country (:obj:`country`): name of the country from where the stock is from.

    Returns:
        :obj:`pandas.DataFrame` - stock_dividends:
            Returns a :obj:`pandas.DataFrame` containing the retrieved information of stock dividends for every stock
            symbol introduced as parameter.

            So on, the resulting :obj:`pandas.DataFrame` will look like::

                         Date  Dividend                    Type Payment Date  Yield
                0  2019-10-11    0.2600  trailing_twelve_months   2019-10-15  5,67%
                1  2019-04-08    0.2600  trailing_twelve_months   2019-04-10  5,53%
                2  2018-06-11    0.3839  trailing_twelve_months   2018-06-13  3,96%
                3  2018-04-06    0.2400  trailing_twelve_months   2018-04-10  4,41%
                4  2017-10-06    0.3786  trailing_twelve_months   2017-10-10  4,45%

    """

    if not stock:
        raise ValueError("ERR#0013: stock parameter is mandatory and must be a valid stock symbol.")

    if not isinstance(stock, str):
        raise ValueError("ERR#0027: stock argument needs to be a str.")

    if country is None:
        raise ValueError("ERR#0039: country can not be None, it should be a str.")

    if country is not None and not isinstance(country, str):
        raise ValueError("ERR#0025: specified country value not valid.")

    resource_package = 'investpy'
    resource_path = '/'.join((('resources', 'stocks.csv')))
    if pkg_resources.resource_exists(resource_package, resource_path):
        stocks = pd.read_csv(pkg_resources.resource_filename(resource_package, resource_path), keep_default_na=False)
    else:
        raise FileNotFoundError("ERR#0056: stocks file not found or errored.")

    if stocks is None:
        raise IOError("ERR#0001: stocks object not found or unable to retrieve.")

    country = unidecode(country.strip().lower())

    if country not in get_stock_countries():
        raise RuntimeError("ERR#0034: country " + country.lower() + " not found, check if it is correct.")

    stocks = stocks[stocks['country'] == country]

    stock = unidecode(stock.strip().lower())

    if stock not in list(stocks['symbol'].str.lower()):
        raise RuntimeError("ERR#0018: stock " + stock + " not found, check if it is correct.")

    tag_ = stocks.loc[(stocks['symbol'].str.lower() == stock).idxmax(), 'tag']

    headers = {
        "User-Agent": random_user_agent(),
        "X-Requested-With": "XMLHttpRequest",
        "Accept": "text/html",
        "Accept-Encoding": "gzip, deflate, br",
        "Connection": "keep-alive",
    }

    url = 'https://www.investing.com/equities/' + str(tag_) + '-dividends'

    req = requests.get(url=url, headers=headers)

    if req.status_code != 200:
        raise ConnectionError("ERR#0015: error " + str(req.status_code) + ", try again later.")

    root_ = fromstring(req.text)
    path_ = root_.xpath(".//table[contains(@id, 'dividendsHistoryData')]")

    if path_:
        more_results_id = path_[0].get('id').replace('dividendsHistoryData', '')

        path_ = root_.xpath(".//table[@id='dividendsHistoryData" + str(more_results_id) + "']/tbody/tr")

        objs = list()

        type_values = {
            '1': 'monthly',
            '2': 'quarterly',
            '3': 'semi_annual',
            '4': 'annual',
            '5': 'trailing_twelve_months',
        }

        if path_:
            last_timestamp = path_[-1].get('event_timestamp')

            for elements_ in path_:
                dividend_date = dividend_value = dividend_type = dividend_payment_date = dividend_yield = None
                for element_ in elements_.xpath(".//td"):
                    if element_.get('class'):
                        if element_.get('class').__contains__('first'):
                            dividend_date = datetime.strptime(str(datetime.fromtimestamp(int(element_.get('data-value'))).date()), '%Y-%m-%d')
                            dividend_value = float(element_.getnext().text_content().replace(',', ''))
                        if element_.get('data-value') in type_values.keys():
                            dividend_type = type_values[element_.get('data-value')]
                            try:
                                value = int(element_.getnext().get('data-value'))
                                dividend_payment_date = datetime.strptime(str(datetime.fromtimestamp(value).date()), '%Y-%m-%d')
                            except:
                                dividend_payment_date = None
                            next_element_ = element_.getnext()
                            dividend_yield = next_element_.getnext().text_content()

                obj = {
                    'Date': dividend_date,
                    'Dividend': dividend_value,
                    'Type': dividend_type,
                    'Payment Date': dividend_payment_date,
                    'Yield': dividend_yield,
                }

                objs.append(obj)

            flag = True

            while flag is True:
                headers = {
                    "User-Agent": random_user_agent(),
                    "X-Requested-With": "XMLHttpRequest",
                    "Accept": "text/html",
                    "Accept-Encoding": "gzip, deflate, br",
                    "Connection": "keep-alive",
                }

                params = {
                    'pairID': int(more_results_id),
                    'last_timestamp': int(last_timestamp)
                }

                url = 'https://www.investing.com/equities/MoreDividendsHistory'

                req = requests.post(url=url, headers=headers, params=params)

                if req.status_code != 200:
                    raise ConnectionError("ERR#0015: error " + str(req.status_code) + ", try again later.")

                res = req.json()

                if res['hasMoreHistory'] is False:
                    flag = False

                if res['hasMoreHistory'] is None or not res['historyRows']:
                    break

                root_ = fromstring(res['historyRows'])
                path_ = root_.xpath(".//tr")

                if path_:
                    last_timestamp = path_[-1].get('event_timestamp')

                    for elements_ in path_:
                        dividend_date = dividend_value = dividend_type = dividend_payment_date = dividend_yield = None
                        for element_ in elements_.xpath(".//td"):
                            if element_.get('class'):
                                if element_.get('class').__contains__('first'):
                                    dividend_date = datetime.strptime(str(datetime.fromtimestamp(int(element_.get('data-value'))).date()), '%Y-%m-%d')
                                    dividend_value = float(element_.getnext().text_content().replace(',', ''))
                                if element_.get('data-value') in type_values.keys():
                                    dividend_type = type_values[element_.get('data-value')]
                                    try:
                                        value = int(element_.getnext().get('data-value'))
                                        dividend_payment_date = datetime.strptime(str(datetime.fromtimestamp(value).date()), '%Y-%m-%d')
                                    except:
                                        dividend_payment_date = None
                                    next_element_ = element_.getnext()
                                    dividend_yield = next_element_.getnext().text_content()
                        obj = {
                            'Date': dividend_date,
                            'Dividend': dividend_value,
                            'Type': dividend_type,
                            'Payment Date': dividend_payment_date,
                            'Yield': dividend_yield,
                        }

                        objs.append(obj)

        df = pd.DataFrame(objs)
        return df
    else:
        raise RuntimeError("ERR#0061: introduced stock has no dividend's data to display.")


def get_stock_information(stock, country, as_json=False):
    """
    This function retrieves fundamental financial information from the specified stock. The retrieved 
    information from the stock can be valuable as it is additional information that can be used combined 
    with OHLC values, so to determine financial insights from the company which holds the specified stock.

    Args:
        stock (:obj:`str`): symbol of the stock to retrieve its information from.
        country (:obj:`country`): name of the country from where the stock is from.
        as_json (:obj:`bool`, optional):
            optional argument to determine the format of the output data (:obj:`dict` or :obj:`json`).

    Returns:
        :obj:`pandas.DataFrame` or :obj:`dict`- stock_information:
            The resulting :obj:`pandas.DataFrame` contains the information fields retrieved from Investing.com
            from the specified stock ; it can also be returned as a :obj:`dict`, if argument `as_json=True`.

            If any of the information fields could not be retrieved, that field/s will be filled with
            None values. If the retrieval process succeeded, the resulting :obj:`dict` will look like::

                stock_information = {
                    "Stock Symbol": "AAPL",
                    "Prev. Close": 267.25,
                    "Todays Range": "263.45 - 268.25",
                    "Revenue": 260170000000.00003,
                    "Open": 267.27,
                    "52 wk Range": "142 - 268.25",
                    "EPS": 11.85,
                    "Volume": 23693550.0,
                    "Market Cap": 1173730000000.0,
                    "Dividend (Yield)": "3.08 (1.15%)",
                    "Average Vol. (3m)": 25609925.0,
                    "P/E Ratio": 22.29,
                    "Beta": 1.23,
                    "1-Year Change": "47.92%",
                    "Shares Outstanding": 4443236000.0,
                    "Next Earnings Date": "04/02/2020"
                }

    Raises:
        ValueError: raised if any of the introduced arguments is not valid or errored.
        FileNotFoundError: raised if `stocks.csv` file was not found or errored.
        IOError: raised if `stocks.csv` file is empty or errored.
        RuntimeError: raised if scraping process failed while running.
        ConnectionError: raised if the connection to Investing.com errored (did not return HTTP 200)

    """

    if not stock:
        raise ValueError("ERR#0013: stock parameter is mandatory and must be a valid stock symbol.")

    if not isinstance(stock, str):
        raise ValueError("ERR#0027: stock argument needs to be a str.")

    if country is None:
        raise ValueError("ERR#0039: country can not be None, it should be a str.")

    if country is not None and not isinstance(country, str):
        raise ValueError("ERR#0025: specified country value not valid.")

    if not isinstance(as_json, bool):
        raise ValueError("ERR#0002: as_json argument can just be True or False, bool type.")

    resource_package = 'investpy'
    resource_path = '/'.join((('resources', 'stocks.csv')))
    if pkg_resources.resource_exists(resource_package, resource_path):
        stocks = pd.read_csv(pkg_resources.resource_filename(resource_package, resource_path), keep_default_na=False)
    else:
        raise FileNotFoundError("ERR#0056: stocks file not found or errored.")

    if stocks is None:
        raise IOError("ERR#0001: stocks object not found or unable to retrieve.")

    country = unidecode(country.strip().lower())

    if country not in get_stock_countries():
        raise RuntimeError("ERR#0034: country " + country.lower() + " not found, check if it is correct.")

    stocks = stocks[stocks['country'] == country]

    stock = unidecode(stock.strip().lower())

    if stock not in list(stocks['symbol'].str.lower()):
        raise RuntimeError("ERR#0018: stock " + stock + " not found, check if it is correct.")

    tag = stocks.loc[(stocks['symbol'].str.lower() == stock.lower()).idxmax(), 'tag']
    stock = stocks.loc[(stocks['symbol'].str.lower() == stock.lower()).idxmax(), 'symbol']

    url = "https://www.investing.com/equities/" + tag

    head = {
        "User-Agent": random_user_agent(),
        "X-Requested-With": "XMLHttpRequest",
        "Accept": "text/html",
        "Accept-Encoding": "gzip, deflate, br",
        "Connection": "keep-alive",
    }

    req = requests.get(url, headers=head)

    if req.status_code != 200:
        raise ConnectionError("ERR#0015: error " + str(req.status_code) + ", try again later.")

    root_ = fromstring(req.text)
    path_ = root_.xpath("//div[contains(@class, 'overviewDataTable')]/div")

    result = pd.DataFrame(columns=['Stock Symbol', 'Prev. Close', 'Todays Range', 'Revenue', 'Open', '52 wk Range',
                                   'EPS', 'Volume', 'Market Cap', 'Dividend (Yield)', 'Average Vol. (3m)', 'P/E Ratio',
                                   'Beta', '1-Year Change', 'Shares Outstanding', 'Next Earnings Date'])
    result.at[0, 'Stock Symbol'] = stock

    if path_:
        for elements_ in path_:
            element = elements_.xpath(".//span[@class='float_lang_base_1']")[0]
            title_ = element.text_content()
            if title_ == "Day's Range":
                title_ = 'Todays Range'
            if title_ in result.columns.tolist():
                try:
                    result.at[0, title_] = float(element.getnext().text_content().replace(',', ''))
                    continue
                except:
                    pass
                try:
                    text = element.getnext().text_content().strip()
                    result.at[0, title_] = datetime.strptime(text, "%b %d, %Y").strftime("%d/%m/%Y")
                    continue
                except:
                    pass
                try:
                    value = element.getnext().text_content().strip()
                    if value.__contains__('B'):
                        value = float(value.replace('B', '').replace(',', '')) * 1e9
                    elif value.__contains__('T'):
                        value = float(value.replace('T', '').replace(',', '')) * 1e12
                    result.at[0, title_] = value
                    continue
                except:
                    pass

        result.replace({'N/A': None}, inplace=True)

        if as_json is True:
            json_ = result.iloc[0].to_dict()
            return json_
        elif as_json is False:
            return result
    else:
        raise RuntimeError("ERR#0004: data retrieval error while scraping.")


def get_stocks_overview(country, as_json=False, n_results=100):
    """
    This function retrieves an overview containing all the real time data available for the main stocks from a country,
    such as the names, symbols, current value, etc. as indexed in Investing.com. So on, the main usage of this
    function is to get an overview on the main stocks from a country, so to get a general view. Note that since 
    this function is retrieving a lot of information at once, by default just the overview of the Top 100 stocks 
    is being retrieved, but an additional parameter called n_results can be specified so to retrieve N results.

    Args:
        country (:obj:`str`): name of the country to retrieve the stocks overview from.
        as_json (:obj:`bool`, optional):
            optional argument to determine the format of the output data (:obj:`pandas.DataFrame` or :obj:`json`).
        n_results (:obj:`int`, optional): number of results to be displayed on the overview table (0-1000).

    Returns:
        :obj:`pandas.DataFrame` - stocks_overview:
            The resulting :obj:`pandas.DataFrame` contains all the data available in Investing.com of the main stocks
            from a country in order to get an overview of it.

            If the retrieval process succeeded, the resulting :obj:`pandas.DataFrame` should look like::

                country | name | symbol | last | high | low | change | change_percentage | turnover | currency
                --------|------|--------|------|------|-----|--------|-------------------|----------|----------
                xxxxxxx | xxxx | xxxxxx | xxxx | xxxx | xxx | xxxxxx | xxxxxxxxxxxxxxxxx | xxxxxxxx | xxxxxxxx
    
    Raises:
        ValueError: raised if any of the introduced arguments errored.
        FileNotFoundError: raised when `stocks.csv` file is missing.
        IOError: raised if data could not be retrieved due to file error.
        RuntimeError: 
            raised either if the introduced country does not match any of the listed ones or if no overview results could be 
            retrieved from Investing.com.
        ConnectionError: raised if GET requests does not return 200 status code.
    
    """

    if country is None:
        raise ValueError("ERR#0039: country can not be None, it should be a str.")

    if country is not None and not isinstance(country, str):
        raise ValueError("ERR#0025: specified country value not valid.")

    if not isinstance(as_json, bool):
        raise ValueError("ERR#0002: as_json argument can just be True or False, bool type.")

    if not isinstance(n_results, int):
        raise ValueError("ERR#0089: n_results argument should be an integer between 1 and 1000.")

    if 1 > n_results or n_results > 1000:
        raise ValueError("ERR#0089: n_results argument should be an integer between 1 and 1000.")

    resource_package = 'investpy'
    resource_path = '/'.join((('resources', 'stocks.csv')))
    if pkg_resources.resource_exists(resource_package, resource_path):
        stocks = pd.read_csv(pkg_resources.resource_filename(resource_package, resource_path), keep_default_na=False)
    else:
        raise FileNotFoundError("ERR#0056: stocks file not found or errored.")

    if stocks is None:
        raise IOError("ERR#0001: stocks object not found or unable to retrieve.")

    country = unidecode(country.strip().lower())

    if country not in get_stock_countries():
        raise RuntimeError('ERR#0025: specified country value is not valid.')

    stocks = stocks[stocks['country'] == country]

    head = {
        "User-Agent": random_user_agent(),
        "X-Requested-With": "XMLHttpRequest",
        "Accept": "text/html",
        "Accept-Encoding": "gzip, deflate, br",
        "Connection": "keep-alive",
    }

    params = {
        "noconstruct": "1",
        "smlID": cst.STOCK_COUNTRIES[country],
        "sid": "",
        "tabletype": "price",
        "index_id": 'all'
    }

    url = "https://www.investing.com/equities/StocksFilter"

    req = requests.get(url, params=params, headers=head)

    if req.status_code != 200:
        raise ConnectionError("ERR#0015: error " + str(req.status_code) + ", try again later.")

    root_ = fromstring(req.text)
    table = root_.xpath(".//table[@id='cross_rate_markets_stocks_1']/tbody/tr")

    results = list()

    if len(table) > 0:
        for row in table[:n_results]:
            id_ = row.get('id').replace('pair_', '')
            country_check = row.xpath(".//td[@class='flag']/span")[0].get('title').lower()

            if country_check == 'bosnia-herzegovina':
                country_check = 'bosnia'
            elif country_check == 'palestinian territory':
                country_check = 'palestine'
            elif country_check == 'united arab emirates':
                country_check = 'dubai'
            elif country_check == "cote d'ivoire":
                country_check = 'ivory coast'

            name = row.xpath(".//td[contains(@class, 'elp')]/a")[0].text_content().strip()

            pid = 'pid-' + id_

            last = row.xpath(".//td[@class='" + pid + "-last']")[0].text_content()
            high = row.xpath(".//td[@class='" + pid + "-high']")[0].text_content()
            low = row.xpath(".//td[@class='" + pid + "-low']")[0].text_content()

            pc = row.xpath(".//td[contains(@class, '" + pid + "-pc')]")[0].text_content()
            pcp = row.xpath(".//td[contains(@class, '" + pid + "-pcp')]")[0].text_content()

            turnover = row.xpath(".//td[contains(@class, '" + pid + "-turnover')]")[0].text_content()

            if turnover.__contains__('K'):
                turnover = float(turnover.replace('K', '').replace(',', '')) * 1e3
            elif turnover.__contains__('M'):
                turnover = float(turnover.replace('M', '').replace(',', '')) * 1e6
            elif turnover.__contains__('B'):
                turnover = float(turnover.replace('B', '').replace(',', '')) * 1e9

            data = {
                "country": country_check,
                "name": name,
                "symbol": stocks.loc[(stocks['name'] == name).idxmax(), 'symbol'],
                "last": float(last.replace(',', '')),
                "high": float(high.replace(',', '')),
                "low": float(low.replace(',', '')),
                "change": pc,
                "change_percentage": pcp,
                "turnover": int(turnover),
                "currency": stocks.loc[(stocks['name'] == name).idxmax(), 'currency']
            }

            results.append(data)
    else:
        raise RuntimeError("ERR#0092: no data found while retrieving the overview from Investing.com")

    df = pd.DataFrame(results)

    if as_json:
        return json.loads(df.to_json(orient='records'))
    else:
        return df


def get_stock_financial_summary(stock, country, summary_type='income_statement', period='annual'):
    """
    This function retrieves the financial summary of the introduced stock (by symbol) from the introduced
    country, based on the summary_type value this function returns a different type of financial summary, so
    that the output format of this function depends on its type. Additionally, the period of the retrieved
    financial summary type can be specified.

    Args:
        stock (:obj:`str`): symbol of the stock to retrieve its financial summary.
        country (:obj:`str`): name of the country from where the introduced stock symbol is.
        summary_type (:obj:`str`, optional):
            type of the financial summary table to retrieve, default value is `income_statement`, but all the 
            available types are: `income_statement`, `cash_flow_statement` and `balance_sheet`.
        period (:obj:`str`, optional):
            period range of the financial summary table to rertieve, detault value is `annual`, but all the 
            available periods are: `annual` and `quarterly`.

    Returns:
        :obj:`pandas.DataFrame` - financial_summary:
            The resulting :obj:`pandas.DataFrame` contains the table of the requested financial summary from the 
            introduced stock, so the fields/column names may vary, since it depends on the summary_type introduced.
            So on, the returned table will have the following format/structure::

                Date || Field 1 | Field 2 | ... | Field N 
                -----||---------|---------|-----|---------
                xxxx || xxxxxxx | xxxxxxx | xxx | xxxxxxx 
                
    Raises:
        ValueError: raised if any of the introduced parameters is not valid or errored.
        FileNotFoundError: raised if the stocks.csv file was not found.
        IOError: raised if the stocks.csv file could not be read.
        ConnectionError: raised if the connection to Investing.com errored or could not be established.
        RuntimeError: raised if any error occurred while running the function.

    Examples:
        >>> data = investpy.get_stock_financial_summary(stock='AAPL', country='United States', summary_type='income_statement', period='annual')
        >>> data.head()
                    Total Revenue  Gross Profit  Operating Income  Net Income
        Date                                                                 
        2019-09-28         260174         98392             63930       55256
        2018-09-29         265595        101839             70898       59531
        2017-09-30         229234         88186             61344       48351
        2016-09-24         215639         84263             60024       45687

    """

    if not stock:
        raise ValueError("ERR#0013: stock parameter is mandatory and must be a valid stock symbol.")

    if not isinstance(stock, str):
        raise ValueError("ERR#0027: stock argument needs to be a str.")

    if country is None:
        raise ValueError("ERR#0039: country can not be None, it should be a str.")

    if not isinstance(country, str):
        raise ValueError("ERR#0025: specified country value not valid.")

    if summary_type is None:
        raise ValueError("ERR#0132: summary_type can not be None, it should be a str.")

    if not isinstance(summary_type, str):
        raise ValueError("ERR#0133: summary_type value not valid.")

    summary_type = unidecode(summary_type.strip().lower())

    if summary_type not in cst.FINANCIAL_SUMMARY_TYPES.keys():
        raise ValueError("ERR#0134: introduced summary_type is not valid, since available values are: " + ', '.join(cst.FINANCIAL_SUMMARY_TYPES.keys()))

    if period is None:
        raise ValueError("ERR#0135: period can not be None, it should be a str.")

    if not isinstance(period, str):
        raise ValueError("ERR#0136: period value not valid.")

    period = unidecode(period.strip().lower())

    if period not in cst.FINANCIAL_SUMMARY_PERIODS.keys():
        raise ValueError("ERR#0137: introduced period is not valid, since available values are: " + ', '.join(cst.FINANCIAL_SUMMARY_PERIODS.keys()))

    resource_package = 'investpy'
    resource_path = '/'.join((('resources', 'stocks.csv')))
    if pkg_resources.resource_exists(resource_package, resource_path):
        stocks = pd.read_csv(pkg_resources.resource_filename(resource_package, resource_path), keep_default_na=False)
    else:
        raise FileNotFoundError("ERR#0056: stocks file not found or errored.")

    if stocks is None:
        raise IOError("ERR#0001: stocks object not found or unable to retrieve.")

    country = unidecode(country.strip().lower())

    if country not in get_stock_countries():
        raise RuntimeError("ERR#0034: country " + country.lower() + " not found, check if it is correct.")

    stocks = stocks[stocks['country'] == country]

    stock = unidecode(stock.strip().lower())

    if stock not in list(stocks['symbol'].str.lower()):
        raise RuntimeError("ERR#0018: stock " + stock + " not found, check if it is correct.")

    id_ = stocks.loc[(stocks['symbol'].str.lower() == stock).idxmax(), 'id']

    headers = {
        "User-Agent": random_user_agent(),
        "X-Requested-With": "XMLHttpRequest",
        "Accept": "text/html",
        "Accept-Encoding": "gzip, deflate, br",
        "Connection": "keep-alive",
    }

    params = {
        "action": "change_report_type",
        "pid": id_,
        "financial_id": id_,
        "ratios_id": id_,
        "period_type": cst.FINANCIAL_SUMMARY_PERIODS[period]
    }

    url = 'https://www.investing.com/instruments/Financials/changesummaryreporttypeajax'
    
    req = requests.get(url, params=params, headers=headers)

    if req.status_code != 200:
        raise ConnectionError("ERR#0015: error " + str(req.status_code) + ", try again later.")

    root = fromstring(req.text)
    tables = root.xpath(".//div[@class='companySummaryIncomeStatement']\
        /table[contains(@class, 'companyFinancialSummaryTbl')]")

    data = {
        'Date': list()
    }

    table = tables[cst.FINANCIAL_SUMMARY_TYPES[summary_type]]

    for element in table.xpath(".//thead")[0].xpath(".//th"):
        if element.get('class') is None:
            data['Date'].append(datetime.strptime(element.text_content().strip(), '%b %d, %Y'))

    for element in table.xpath(".//tbody")[0].xpath(".//tr"):
        curr_row = None
        for row in element.xpath(".//td"):
            if row.get('class') is not None:
                curr_row = row.text_content().strip()
                data[curr_row] = list()
                continue
            data[curr_row].append(float(row.text_content().strip()))

    dataset = pd.DataFrame(data)
    dataset.set_index('Date', inplace=True)

    return dataset


<<<<<<< HEAD
# WORKING HERE FOR FIRST ISSUE
def get_stock_financials(stock, country, summary_type='income_statement', period='Annual'):
=======
def get_stock_financials(stock, country, finacials_type='INC', period='annual'):
>>>>>>> 497d1bcc
    """
    This function retrieves the financial summary of the introduced stock (by symbol) from the introduced
    country, based on the summary_type value this function returns a different type of financial summary, so
    that the output format of this function depends on its type. Additionally, the period of the retrieved
    financial summary type can be specified.

    Args:
        stock (:obj:`str`): symbol of the stock to retrieve its financial summary.
        country (:obj:`str`): name of the country from where the introduced stock symbol is.
        summary_type (:obj:`str`, optional):
            type of the financial summary table to retrieve, default value is `income_statement`, but all the
            available types are: `income_statement`, `cash_flow_statement` and `balance_sheet`.
        period (:obj:`str`, optional):
            period range of the financial summary table to rertieve, detault value is `annual`, but all the
            available periods are: `annual` and `quarterly`.

    Returns:
        :obj:`pandas.DataFrame` - financial_summary:
            The resulting :obj:`pandas.DataFrame` contains the table of the requested financial summary from the
            introduced stock, so the fields/column names may vary, since it depends on the summary_type introduced.
            So on, the returned table will have the following format/structure::

                Date || Field 1 | Field 2 | ... | Field N
                -----||---------|---------|-----|---------
                xxxx || xxxxxxx | xxxxxxx | xxx | xxxxxxx

    Raises:
        ValueError: raised if any of the introduced parameters is not valid or errored.
        FileNotFoundError: raised if the stocks.csv file was not found.
        IOError: raised if the stocks.csv file could not be read.
        ConnectionError: raised if the connection to Investing.com errored or could not be established.
        RuntimeError: raised if any error occurred while running the function.

    Examples:
        >>> data = investpy.get_stock_financials(stock='AAPL', country='United States', summary_type='income_statement', period='annual')
        >>> data.head()
                    Total Revenue  Gross Profit  Operating Income  Net Income
        Date
        2019-09-28         260174         98392             63930       55256
        2018-09-29         265595        101839             70898       59531
        2017-09-30         229234         88186             61344       48351
        2016-09-24         215639         84263             60024       45687

    """

    if not stock:
        raise ValueError("ERR#0013: stock parameter is mandatory and must be a valid stock symbol.")

    if not isinstance(stock, str):
        raise ValueError("ERR#0027: stock argument needs to be a str.")

    if country is None:
        raise ValueError("ERR#0039: country can not be None, it should be a str.")

    if not isinstance(country, str):
        raise ValueError("ERR#0025: specified country value not valid.")
    # TODO: Change the summary_type to fit with financials_type
    # if summary_type is None:
        # raise ValueError("ERR#0132: summary_type can not be None, it should be a str.")

    # if not isinstance(summary_type, str):
        # raise ValueError("ERR#0133: summary_type value not valid.")

    # summary_type = unidecode(summary_type.strip().lower())

    # if summary_type not in cst.FINANCIAL_SUMMARY_TYPES.keys():
        # raise ValueError("ERR#0134: introduced summary_type is not valid, since available values are: " + ', '.join(
            # cst.FINANCIAL_SUMMARY_TYPES.keys()))

    if period is None:
        raise ValueError("ERR#0135: period can not be None, it should be a str.")

    if not isinstance(period, str):
        raise ValueError("ERR#0136: period value not valid.")

    period = unidecode(period.strip().lower())

    if period not in cst.FINANCIAL_SUMMARY_PERIODS.keys():
        raise ValueError("ERR#0137: introduced period is not valid, since available values are: " + ', '.join(
            cst.FINANCIAL_SUMMARY_PERIODS.keys()))

    resource_package = 'investpy'
    resource_path = '/'.join((('resources', 'stocks.csv')))
    if pkg_resources.resource_exists(resource_package, resource_path):
        stocks = pd.read_csv(pkg_resources.resource_filename(resource_package, resource_path), keep_default_na=False)
    else:
        raise FileNotFoundError("ERR#0056: stocks file not found or errored.")

    if stocks is None:
        raise IOError("ERR#0001: stocks object not found or unable to retrieve.")

    country = unidecode(country.strip().lower())

    if country not in get_stock_countries():
        raise RuntimeError("ERR#0034: country " + country.lower() + " not found, check if it is correct.")

    stocks = stocks[stocks['country'] == country]

    stock = unidecode(stock.strip().lower())

    if stock not in list(stocks['symbol'].str.lower()):
        raise RuntimeError("ERR#0018: stock " + stock + " not found, check if it is correct.")

    id_ = stocks.loc[(stocks['symbol'].str.lower() == stock).idxmax(), 'id']

    headers = {
        "User-Agent": random_user_agent(),
        "X-Requested-With": "XMLHttpRequest",
        "Accept": "text/html",
        "Accept-Encoding": "gzip, deflate, br",
        "Connection": "keep-alive",
    }
# FROM HERE
    params = {
        "action": "change_report_type",
<<<<<<< HEAD
        "pair_id": id_,
        "report_type": summary_type,
        "period_type": cst.FINANCIAL_SUMMARY_PERIODS[period],
=======
        "pair_ID": id_,
        "report_type": finacials_type,
        "period_type": cst.FINANCIAL_SUMMARY_PERIODS[period]
>>>>>>> 497d1bcc
    }

    url = 'https://www.investing.com/instruments/Financials/changereporttypeajax'

    req = requests.get(url, params=params, headers=headers)

    if req.status_code != 200:
        raise ConnectionError("ERR#0015: error " + str(req.status_code) + ", try again later.")

    root = fromstring(req.text)
<<<<<<< HEAD

    # tables = root.xpath(".//table['reportTbl']")

    data = {
=======
    for element in root.xpath(".//tr"):
        print(element.text_content())
    return 0
    """data = {
>>>>>>> 497d1bcc
        'Date': list()
    }
    table = tables

<<<<<<< HEAD
    table = root.xpath('TABLE[@CLASS="reportTbl"]')

    for element in table.xpath(".//thead")[0].xpath(".//th"):
=======
    for element in table.xpath(".//thead").xpath(".//th"):
>>>>>>> 497d1bcc
        if element.get('class') is None:
            data['Date'].append(datetime.strptime(element.text_content().strip(), '%b %d, %Y'))

    for element in table.xpath(".//tbody")[0].xpath(".//tr"):
        curr_row = None
        for row in element.xpath(".//td"):
            if row.get('class') is not None:
                curr_row = row.text_content().strip()
                data[curr_row] = list()
                continue
            data[curr_row].append(float(row.text_content().strip()))

    dataset = pd.DataFrame(data)
    dataset.set_index('Date', inplace=True)

    return dataset"""


def search_stocks(by, value):
    """
    This function searches stocks by the introduced value for the specified field. This means that this function
    is going to search if there is a value that matches the introduced one for the specified field which is the
    `stocks.csv` column name to search in. Available fields to search stocks are 'name', 'full_name' and 'isin'.

    Args:
        by (:obj:`str`): name of the field to search for, which is the column name which can be: 'name', 'full_name' or 'isin'.
        value (:obj:`str`): value of the field to search for, which is the value that is going to be searched.

    Returns:
        :obj:`pandas.DataFrame` - search_result:
            The resulting :obj:`pandas.DataFrame` contains the search results from the given query, which is
            any match of the specified value in the specified field. If there are no results for the given query,
            an error will be raised, but otherwise the resulting :obj:`pandas.DataFrame` will contain all the
            available stocks that match the introduced query.

    Raises:
        ValueError: raised if any of the introduced parameters is not valid or errored.
        FileNotFoundError: raised if `stocks.csv` file is missing.
        IOError: raised if data could not be retrieved due to file error.
        RuntimeError: raised if no results were found for the introduced value in the introduced field.

    """

    if not by:
        raise ValueError('ERR#0006: the introduced field to search is mandatory and should be a str.')

    if not isinstance(by, str):
        raise ValueError('ERR#0006: the introduced field to search is mandatory and should be a str.')

    if not value:
        raise ValueError('ERR#0017: the introduced value to search is mandatory and should be a str.')

    if not isinstance(value, str):
        raise ValueError('ERR#0017: the introduced value to search is mandatory and should be a str.')

    resource_package = 'investpy'
    resource_path = '/'.join((('resources', 'stocks.csv')))
    if pkg_resources.resource_exists(resource_package, resource_path):
        stocks = pd.read_csv(pkg_resources.resource_filename(resource_package, resource_path), keep_default_na=False)
    else:
        raise FileNotFoundError("ERR#0056: stocks file not found or errored.")

    if stocks is None:
        raise IOError("ERR#0001: stocks object not found or unable to retrieve.")

    stocks.drop(columns=['tag', 'id'], inplace=True)

    available_search_fields = stocks.columns.tolist()

    if isinstance(by, str) and by not in available_search_fields:
        raise ValueError('ERR#0026: the introduced field to search can either just be '
                         + ' or '.join(available_search_fields))

    stocks['matches'] = stocks[by].str.contains(value, case=False)

    search_result = stocks.loc[stocks['matches'] == True].copy()

    if len(search_result) == 0:
        raise RuntimeError('ERR#0043: no results were found for the introduced ' + str(by) + '.')

    search_result.drop(columns=['matches'], inplace=True)
    search_result.reset_index(drop=True, inplace=True)

    return search_result<|MERGE_RESOLUTION|>--- conflicted
+++ resolved
@@ -1457,12 +1457,7 @@
     return dataset
 
 
-<<<<<<< HEAD
-# WORKING HERE FOR FIRST ISSUE
-def get_stock_financials(stock, country, summary_type='income_statement', period='Annual'):
-=======
 def get_stock_financials(stock, country, finacials_type='INC', period='annual'):
->>>>>>> 497d1bcc
     """
     This function retrieves the financial summary of the introduced stock (by symbol) from the introduced
     country, based on the summary_type value this function returns a different type of financial summary, so
@@ -1575,18 +1570,12 @@
         "Accept-Encoding": "gzip, deflate, br",
         "Connection": "keep-alive",
     }
-# FROM HERE
+
     params = {
         "action": "change_report_type",
-<<<<<<< HEAD
-        "pair_id": id_,
-        "report_type": summary_type,
-        "period_type": cst.FINANCIAL_SUMMARY_PERIODS[period],
-=======
         "pair_ID": id_,
         "report_type": finacials_type,
         "period_type": cst.FINANCIAL_SUMMARY_PERIODS[period]
->>>>>>> 497d1bcc
     }
 
     url = 'https://www.investing.com/instruments/Financials/changereporttypeajax'
@@ -1597,28 +1586,15 @@
         raise ConnectionError("ERR#0015: error " + str(req.status_code) + ", try again later.")
 
     root = fromstring(req.text)
-<<<<<<< HEAD
-
-    # tables = root.xpath(".//table['reportTbl']")
-
-    data = {
-=======
     for element in root.xpath(".//tr"):
         print(element.text_content())
     return 0
     """data = {
->>>>>>> 497d1bcc
         'Date': list()
     }
     table = tables
 
-<<<<<<< HEAD
-    table = root.xpath('TABLE[@CLASS="reportTbl"]')
-
-    for element in table.xpath(".//thead")[0].xpath(".//th"):
-=======
     for element in table.xpath(".//thead").xpath(".//th"):
->>>>>>> 497d1bcc
         if element.get('class') is None:
             data['Date'].append(datetime.strptime(element.text_content().strip(), '%b %d, %Y'))
 
